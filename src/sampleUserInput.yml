--- conflicted
+++ resolved
@@ -11,11 +11,7 @@
     - OrgVDCName: Acme-1-vdc # Name of the source organization VDC
       NSXVProviderVDCName: v-pvdc # Name of the source provider VDC backed by NSX-V
       NSXTProviderVDCName: t-pvdc # Name of the target provider VDC backed by NSX-T
-<<<<<<< HEAD
-      ExternalNetwork:  # Name of the external network to which all target NSX-T edge gateways will be connected to
-=======
       Tier0Gateways:  # Name of the external network to which all target NSX-T edge gateways will be connected to
->>>>>>> 02184f1f
         gw1: tpm-externalnetwork-1
         gw2: tpm-externalnetwork-1
         gw3: tpm-externalnetwork-2
