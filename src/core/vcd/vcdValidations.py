--- conflicted
+++ resolved
@@ -5580,13 +5580,7 @@
                         )
                         externalNetworkIds = [values['name'] for values in responseValues]
                         if parentNetworkId['name'] not in externalNetworkIds:
-<<<<<<< HEAD
-                            return None, 'The external network - {} used in the network - {} must be scoped to Target provider VDC - {}\n'.format(parentNetworkId['name'], orgvdcNetwork, vdcDict["NSXTProviderVDCName"])
-                        else:
-                            return None, 'Failed to get external network scoped to target PVDC - {} with error code - {}\n'.format(vdcDict["NSXTProviderVDCName"], response.status_code)
-=======
                             return None, 'The external network - {} used in the network - {} must be scoped to Target provider VDC - {}\n'.format(parentNetworkId['name'], orgvdcNetwork, nsxtProviderVDCName)
->>>>>>> fb51a8a8
                 else:
                     try:
                         sourceExternalNetwork = self.fetchAllExternalNetworks()
