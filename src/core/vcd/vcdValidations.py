--- conflicted
+++ resolved
@@ -4369,38 +4369,21 @@
             if isinstance(sourceExternalNetwork, Exception):
                 raise sourceExternalNetwork
 
-<<<<<<< HEAD
-            # # validating whether same subnet exist in source and target External networks
-            # logger.info('Validating source and target External networks have same subnets')
-            # self.validateExternalNetworkSubnets(vdcDict["ExternalNetwork"])
-            #
-            #  # Validate whether the external network is linked to NSXT provided in the input file or not
-            # logger.info('Validating Target External Network with NSXT provided in input file')
-            # self.validateExternalNetworkWithNSXT()
-=======
             # validating whether same subnet exist in source and target External networks
             logger.info('Validating source and target External networks have same subnets')
-            self.validateExternalNetworkSubnets()
-
-            # Validate whether the external network is linked to NSXT provided in the input file or not
+            self.validateExternalNetworkSubnets(vdcDict["ExternalNetwork"])
+
+            #  Validate whether the external network is linked to NSXT provided in the input file or not
             logger.info('Validating Target External Network with NSXT provided in input file')
             self.validateExternalNetworkWithNSXT()
->>>>>>> 6baa360c
 
             logger.info('Validating if all edge gateways interfaces are in use')
             self.validateEdgeGatewayUplinks(sourceOrgVDCId, sourceEdgeGatewayIdList, False)
 
-<<<<<<< HEAD
-            # # validating whether edge gateway have dedicated external network
-            # logger.info('Validating whether other Edge gateways are using dedicated external network')
-            # self.validateDedicatedExternalNetwork(inputDict, vdcDict, sourceEdgeGatewayIdList,
-            #                                       vdcDict.get("AdvertiseRoutedNetworks"))
-=======
             # validating whether edge gateway have dedicated external network
             logger.info('Validating whether other Edge gateways are using dedicated external network')
-            self.validateDedicatedExternalNetwork(inputDict, sourceEdgeGatewayIdList,
+            self.validateDedicatedExternalNetwork(inputDict, vdcDict, sourceEdgeGatewayIdList,
                                                   vdcDict.get("AdvertiseRoutedNetworks"))
->>>>>>> 6baa360c
 
             # getting the source Org VDC networks
             logger.info('Getting the Org VDC networks of source Org VDC {}'.format(vdcDict["OrgVDCName"]))
