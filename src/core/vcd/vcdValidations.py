--- conflicted
+++ resolved
@@ -31,7 +31,6 @@
 logger = logging.getLogger('mainLogger')
 
 def getSession(self):
-    return
     if hasattr(self, '__threadname__') and self.__threadname__:
         threading.current_thread().name = self.__threadname__
     threading.current_thread().name = self.vdcName
@@ -868,11 +867,7 @@
         try:
             logger.debug("Validate EdgeGateway to external network mapping mentioned in userInput file.")
             sourceEdgeGatewayData = self.getOrgVDCEdgeGateway(sourceOrgVDCId)
-<<<<<<< HEAD
             sourceEdgeGateways = set([edgeGateway['name'] for edgeGateway in sourceEdgeGatewayData['values']])
-=======
-            sourceEdgeGateways = set([x['name'] for x in sourceEdgeGatewayData['values']])
->>>>>>> 22476c9d
             userInputEdgeGateways = set(extnetInfo.keys())
             if not sourceEdgeGateways.issubset(userInputEdgeGateways) and 'default' not in userInputEdgeGateways:
                 raise Exception("UserInput has incorrect gateway to external network mapping, either all gateway "
@@ -1407,11 +1402,7 @@
                 filter(lambda edgeGatewayData: edgeGatewayData['id'] == edgeGatewayId, sourceEdgeGateways))[0]['name']
             extNetName = extNetDict.get(sourceEdgeGatewayName, extNetDict.get('default'))
             if not extNetName:
-<<<<<<< HEAD
                 return None
-=======
-                return
->>>>>>> 22476c9d
 
             # Fetch target external network data from apiData
             targetExternalNetwork = self.rollback.apiData['targetExternalNetwork']
@@ -1419,24 +1410,6 @@
         except:
             raise
 
-<<<<<<< HEAD
-=======
-    # @isSessionExpired
-    # def validateEdgeGatewayExistOnOrgVDC(self, edgeGatewayName):
-    #     """
-    #         Description : Validate whether the external network is linked to NSXT provided in the input file
-    #     """
-    #     try:
-    #         sourceEdgeGateway = copy.deepcopy(self.rollback.apiData['sourceEdgeGateway'])
-    #         sourceEdgeGatewayNames = list(filter(lambda edgeGatewayData: edgeGatewayData['name'], sourceEdgeGateway))
-    #         if edgeGatewayName not in sourceEdgeGatewayNames:
-    #             return False
-    #         return True
-    #     except:
-    #         raise
-
-
->>>>>>> 22476c9d
     @isSessionExpired
     def validateExternalNetworkWithNSXT(self):
         """
@@ -1467,20 +1440,12 @@
                     errorList.append("Target external network - {}, is not linked to NSX-T provided in the input "
                                      "file.".format(extNetName))
             if errorList:
-<<<<<<< HEAD
                 raise Exception('; '.join(errorList))
-=======
-                raise Exception(''.join(errorList))
->>>>>>> 22476c9d
         except:
             raise
 
     @isSessionExpired
-<<<<<<< HEAD
     def validateExternalNetworkSubnets(self, orgVdcDict):
-=======
-    def validateExternalNetworkSubnets(self, orgVdcDict=None):
->>>>>>> 22476c9d
         """
         Description :  Validate the external networks subnet configuration
         """
@@ -1527,11 +1492,7 @@
                             extNetName, edgeGateway['name']))
 
             if errorList:
-<<<<<<< HEAD
                 raise Exception('; '.join(errorList))
-=======
-                raise Exception(''.join(errorList))
->>>>>>> 22476c9d
             else:
                 logger.debug(
                     'Validated successfully, all the Source External Networks Subnets are present in Target External Network.')
@@ -3415,12 +3376,7 @@
             extNetDict = vdcDict.get('ExternalNetwork')
             targetExternalNetwork = self.getExternalNetworkMappedToEdgeGateway(edgeGatewayId, extNetDict)
             if not targetExternalNetwork:
-<<<<<<< HEAD
                 return ["Failed to get targetExternalNetwork details mapped to edgeGateway."], False
-=======
-                return ["Failed to get targetExternalNetwork details mapped to edgeGateway {}.".format(
-                    edgeGatewayId)], False
->>>>>>> 22476c9d
 
             logger.debug("Getting BGP Services Configuration Details of Source Edge Gateway")
             # url to retrieve the bgp config into
@@ -4399,11 +4355,7 @@
 
             # validating whether same subnet exist in source and target External networks
             logger.info('Validating source and target External networks have same subnets')
-<<<<<<< HEAD
             self.validateExternalNetworkSubnets(vdcDict)
-=======
-            self.validateExternalNetworkSubnets(vdcDict["ExternalNetwork"])
->>>>>>> 22476c9d
 
             #  Validate whether the external network is linked to NSXT provided in the input file or not
             logger.info('Validating Target External Network with NSXT provided in input file')
@@ -4613,11 +4565,7 @@
                 targetExternalNetwork = self.getExternalNetworkMappedToEdgeGateway(sourceEdgeGatewayId, extNetDict)
                 if not targetExternalNetwork:
                     errorList.append(
-<<<<<<< HEAD
                         "Failed to get targetExternalNetwork mapped to edgeGateway.")
-=======
-                        "Failed to get targetExternalNetwork mapped to edgeGateway {}.".format(sourceEdgeGatewayId))
->>>>>>> 22476c9d
                     continue
                 externalNetworkName = targetExternalNetwork['name']
                 orgVdcNameList = self.checkSameExternalNetworkUsedByOtherVDC(sourceOrgVDC, inputDict,
@@ -4648,11 +4596,7 @@
 
             # Only validate dedicated ext-net if source edge gateways are present
             if not sourceEdgeGatewayIdList and errorList:
-<<<<<<< HEAD
                 raise Exception('; '.join(errorList))
-=======
-                raise Exception(''.join(errorList))
->>>>>>> 22476c9d
 
             for extNetName, extNetDetails in data['targetExternalNetwork'].items():
                 external_network_id = extNetDetails['id']
