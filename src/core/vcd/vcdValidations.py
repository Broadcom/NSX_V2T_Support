--- conflicted
+++ resolved
@@ -1389,7 +1389,6 @@
             raise
 
     @isSessionExpired
-<<<<<<< HEAD
     def getExternalNetworkMappedToEdgeGateway(self, edgeGatewayId, extNetDict):
         """
             Description : Get external network details mapped to edge gateway provided in the input file
@@ -1427,8 +1426,6 @@
 
 
     @isSessionExpired
-=======
->>>>>>> bbf8302c
     def validateExternalNetworkWithNSXT(self):
         """
         Description : Validate whether the external network is linked to NSXT provided in the input file
@@ -1444,7 +1441,6 @@
                                 "Please check if the NSX-T IP Address matches the one in NSXT-Managers in vCD")
 
             # Fetch external network data from apiData
-<<<<<<< HEAD
             targetExternalNetwork = self.rollback.apiData['targetExternalNetwork']
             errorList = list()
 
@@ -1460,33 +1456,15 @@
                                      "file.".format(extNetName))
             if errorList:
                 raise Exception(''.join(errorList))
-=======
-            targetExtNetData = self.rollback.apiData['targetExternalNetwork']
-
-            # Checking if the target external network belongs to same NSXT provided in the input file
-            # Iterating over all the network backings to check for NSX ID
-            for networkBacking in targetExtNetData.get('networkBackings', {}).get('values', []):
-                nsxtId = (networkBacking.get('networkProvider') or {}).get('id')
-                if nsxtId == self.nsxManagerId:
-                    break
-            else:
-                raise Exception(f"Target external network - '{targetExtNetData['name']}' "
-                                f"is not linked to NSX-T provided in the input file")
->>>>>>> bbf8302c
         except:
             raise
 
     @isSessionExpired
-<<<<<<< HEAD
     def validateExternalNetworkSubnets(self, orgVdcDict=None):
-=======
-    def validateExternalNetworkSubnets(self):
->>>>>>> bbf8302c
         """
         Description :  Validate the external networks subnet configuration
         """
         try:
-<<<<<<< HEAD
             logger.debug("Validate the external networks subnet configuration.")
             # reading the data from metadata
             data = self.rollback.apiData
@@ -1534,28 +1512,6 @@
                 logger.debug(
                     'Validated successfully, all the Source External Networks Subnets are present in Target External Network.')
 
-=======
-            edgeGatewayUplinksData = []
-
-            for edgeGateway in copy.deepcopy(self.rollback.apiData['sourceEdgeGateway']):
-                edgeGatewayUplinksData += edgeGateway['edgeGatewayUplinks']
-            # reading the data from metadata
-            data = self.rollback.apiData
-            # comparing the source and target external network subnet configuration
-            if 'sourceExternalNetwork' in data.keys() and 'targetExternalNetwork' in data.keys():
-                sourceExternalGatewayAndPrefixList = {(subnet['gateway'], subnet['prefixLength'])for edgeGatewayUplink in edgeGatewayUplinksData for subnet in edgeGatewayUplink['subnets']['values']}
-                targetExternalGatewayList = [targetExternalGateway['gateway'] for targetExternalGateway in data['targetExternalNetwork']['subnets']['values']]
-                targetExternalPrefixLengthList = [targetExternalGateway['prefixLength'] for targetExternalGateway in data['targetExternalNetwork']['subnets']['values']]
-                sourceNetworkAddressList = [ipaddress.ip_network('{}/{}'.format(externalGateway, externalPrefixLength), strict=False)
-                                            for externalGateway, externalPrefixLength in sourceExternalGatewayAndPrefixList]
-                targetNetworkAddressList = [ipaddress.ip_network('{}/{}'.format(externalGateway, externalPrefixLength), strict=False)
-                                            for externalGateway, externalPrefixLength in zip(targetExternalGatewayList, targetExternalPrefixLengthList)]
-                if not all(sourceNetworkAddress in targetNetworkAddressList for sourceNetworkAddress in sourceNetworkAddressList):
-                    raise Exception('All the Source External Networks Subnets are not present in Target External Network.')
-                logger.debug('Validated successfully, all the Source External Networks Subnets are present in Target External Network.')
-            else:
-                raise Exception('Target External Network not present')
->>>>>>> bbf8302c
         except Exception:
             raise
 
@@ -4576,21 +4532,13 @@
             raise
 
     @isSessionExpired
-<<<<<<< HEAD
     def checkSameExternalNetworkUsedByOtherVDC(self, sourceOrgVDC, inputDict, externalNetworkName):
-=======
-    def checkSameExternalNetworkUsedByOtherVDC(self,sourceOrgVDC, inputDict, externalNetworkName):
->>>>>>> bbf8302c
         """
         Description :   Validate if the External network is dedicatedly used by any other Org VDC edge gateway mentioned in the user specs file.
         """
         try:
             orgVdcList = inputDict['VCloudDirector']['SourceOrgVDC']
-<<<<<<< HEAD
             orgVdcNameList = list()
-=======
-            orgVdcNameList= list()
->>>>>>> bbf8302c
             for orgVdc in orgVdcList:
                 if orgVdc['OrgVDCName'] != sourceOrgVDC and orgVdc['ExternalNetwork'] == externalNetworkName:
                     orgUrl = self.getOrgUrl(inputDict["VCloudDirector"]["Organization"]["OrgName"])
@@ -4604,11 +4552,7 @@
             raise
 
     @isSessionExpired
-<<<<<<< HEAD
     def validateDedicatedExternalNetwork(self, inputDict, vdcDict, sourceEdgeGatewayIdList, advertiseRoutedNetworks=False):
-=======
-    def validateDedicatedExternalNetwork(self, inputDict, sourceEdgeGatewayIdList, advertiseRoutedNetworks=False):
->>>>>>> bbf8302c
         """
         Description :   Validate if the External network is dedicatedly used by any other edge gateway
         """
@@ -4616,15 +4560,11 @@
             # reading the data from metadata
             data = self.rollback.apiData
             sourceOrgVDC = data['sourceOrgVDC']['@name']
-<<<<<<< HEAD
             errorList = list()
-=======
->>>>>>> bbf8302c
 
             if 'targetExternalNetwork' not in data.keys():
                 raise Exception('Target External Network not present')
 
-<<<<<<< HEAD
             # Get external network details mapped to edgeGateway
             extNetDict = vdcDict.get('ExternalNetwork')
 
@@ -4637,17 +4577,10 @@
                         "Failed to get targetExternalNetwork mapped to edgeGateway {}.".format(sourceEdgeGatewayId))
                     continue
                 externalNetworkName = targetExternalNetwork['name']
-=======
-            for sourceEdgeGatewayId in sourceEdgeGatewayIdList:
-                sourceEdgeGatewayId = sourceEdgeGatewayId.split(':')[-1]
-                bgpConfigDict = self.getEdgegatewayBGPconfig(sourceEdgeGatewayId, validation=False)
-                externalNetworkName = data['targetExternalNetwork']['name']
->>>>>>> bbf8302c
                 orgVdcNameList = self.checkSameExternalNetworkUsedByOtherVDC(sourceOrgVDC, inputDict,
                                                                              externalNetworkName)
                 if bgpConfigDict and isinstance(bgpConfigDict, dict) and bgpConfigDict['enabled'] == 'true':
                     if orgVdcNameList:
-<<<<<<< HEAD
                         errorList.append(
                             "BGP is not supported if multiple Org VDCs {} are using the same target external network {}.".format(
                                 orgVdcNameList, externalNetworkName))
@@ -4679,34 +4612,6 @@
                 url = "{}{}{}".format(vcdConstants.OPEN_API_URL.format(self.ipAddress), vcdConstants.ALL_EDGE_GATEWAYS,
                                       vcdConstants.VALIDATE_DEDICATED_EXTERNAL_NETWORK_FILTER.format(
                                           external_network_id))
-=======
-                        raise Exception(f"BGP is not supported if multiple Org VDCs {orgVdcNameList} are using "
-                                        f"the same target external network {externalNetworkName}.")
-                    if len(sourceEdgeGatewayIdList) > 1:
-                        raise Exception('BGP is not supported in case of multiple edge gateways')
-                    if data['targetExternalNetwork']['usedIpCount'] > 0:
-                        raise Exception('Dedicated target external network is required as BGP is configured on '
-                                        'source edge gateway')
-
-                if advertiseRoutedNetworks:
-                    if orgVdcNameList:
-                        raise Exception(f"'AdvertiseRoutedNetworks' is set to 'True' but multiple Org VDCs "
-                                        f"{orgVdcNameList} are using the same "
-                                        f"target external network {externalNetworkName}.")
-                    if len(sourceEdgeGatewayIdList) > 1:
-                        raise Exception(f"'AdvertiseRoutedNetworks' is set to 'True' but route advertisement is not"
-                                        f"supported in case of multiple edge gateways")
-                    if data['targetExternalNetwork']['usedIpCount'] > 0:
-                        raise Exception(f"'AdvertiseRoutedNetworks' is set to 'True', so Dedicated target external "
-                                        f"network is required. But another edge gateway is already connected "
-                                        f"to {externalNetworkName}")
-
-            # Only validate dedicated ext-net if source edge gateways are present
-            if sourceEdgeGatewayIdList:
-                external_network_id = data['targetExternalNetwork']['id']
-                url = "{}{}{}".format(vcdConstants.OPEN_API_URL.format(self.ipAddress), vcdConstants.ALL_EDGE_GATEWAYS,
-                                      vcdConstants.VALIDATE_DEDICATED_EXTERNAL_NETWORK_FILTER.format(external_network_id))
->>>>>>> bbf8302c
                 response = self.restClientObj.get(url, self.headers)
                 if response.status_code == requests.codes.ok:
                     responseDict = response.json()
@@ -4717,13 +4622,9 @@
                     for value in values:
                         # checking whether the dedicated flag is enabled
                         if value['edgeGatewayUplinks'][0]['dedicated']:
-<<<<<<< HEAD
                             errorList.append(
                                 "Edge Gateway {} are using dedicated external network {} and hence new edge gateway cannot be created.".format(
                                     value['name'], extNetName))
-=======
-                            raise Exception('Edge Gateway {} are using dedicated external network {} and hence new edge gateway cannot be created'.format(value['name'], data['targetExternalNetwork']['name']))
->>>>>>> bbf8302c
                     logger.debug('Validated Successfully, No other edge gateways are using dedicated external network')
                 else:
                     raise Exception("Failed to retrieve edge gateway uplinks")
