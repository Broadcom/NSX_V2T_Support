# ******************************************************
# Copyright © 2020-2021 VMware, Inc. All rights reserved.
# ******************************************************

"""
Description : Module performs VMware Cloud Director validations related for NSX-V To NSX-T
"""

import inspect
from functools import wraps
from collections import OrderedDict, defaultdict, Counter
from pkg_resources._vendor.packaging import version
import copy
import json
import logging
import os
import re
import threading
import time
import traceback

import ipaddress
import requests

import src.core.vcd.vcdConstants as vcdConstants

from src.commonUtils.restClient import RestAPIClient
from src.commonUtils.certUtils import verifyCertificateAgainstCa
from src.commonUtils.utils import Utilities, listify, urn_id

logger = logging.getLogger('mainLogger')
endStateLogger = logging.getLogger("endstateLogger")


def getSession(self):
    if hasattr(self, '__threadname__') and self.__threadname__:
        threading.current_thread().name = self.__threadname__
    threading.current_thread().name = self.vdcName

    return

    url = '{}session'.format(vcdConstants.XML_API_URL.format(self.ipAddress))
    response = self.restClientObj.get(url, headers=self.headers)
    if response.status_code != requests.codes.ok:
        logger.debug('Session expired!. Re-login to the vCloud Director')
        self.vcdLogin()


def isSessionExpired(func):
    """
        Description : decorator to check and get vcd Rest API session
    """
    @wraps(func)
    def inner(self, *args, **kwargs):
        getSession(self)
        result = func(self, *args, **kwargs)
        return result
    return inner


def remediate(func):
    """
        Description : decorator to save task status and save metadata in Org VDC after task is performed successfully
    """
    @wraps(func)
    def inner(self, *args, **kwargs):
        if not self.rollback.retryRollback and (self.rollback.metadata.get(func.__name__) or
                                                self.rollback.metadata.get(inspect.stack()[2].function,
                                                                           {}).get(func.__name__)):
            return

        # Getting vcd rest api session
        getSession(self)

        if self.rollback.metadata and not hasattr(self.rollback, 'retry') and not self.rollback.retryRollback:
            logger.info('Continuing migration of NSX-V backed Org VDC to NSX-T backed from {}.'.format(self.__desc__))
            self.rollback.retry = True

        if inspect.stack()[2].function != 'run' and inspect.stack()[2].function != '<module>':
            if not self.rollback.executionResult.get(inspect.stack()[2].function):
                self.rollback.executionResult[inspect.stack()[2].function] = {}
        try:
            result = func(self, *args, **kwargs)
            if inspect.stack()[2].function != 'run' and inspect.stack()[2].function != '<module>':
                self.rollback.executionResult[inspect.stack()[2].function][func.__name__] = True
            else:
                self.rollback.executionResult[func.__name__] = True
            # Saving metadata in source Org VDC
            if not self.rollback.retryRollback:
                self.saveMetadataInOrgVdc()
            return result
        except Exception as err:
            raise err
    return inner


def remediate_threaded(func):
    """
        Description :   decorator to save task status. If task is using multi-threading, save metadata as follows.
                        True if all threads completed successfully
                        False if some or none threads are completed successfully
    """
    @wraps(func)
    def inner(self, *args, **kwargs):
        # If True, return; If False/None, continue
        if self.rollback.metadata.get(func.__name__):
            return

        if self.rollback.metadata and not hasattr(self.rollback, 'retry') and not self.rollback.retryRollback:
            logger.info('Continuing migration of NSX-V backed Org VDC to NSX-T backed from {}.'.format(self.__desc__))
            self.rollback.retry = True

        # Getting vcd rest api session
        getSession(self)

        # Saving current number of threads
        currentThreadCount = self.thread.numOfThread
        try:
            # Setting new thread count
            self.thread.numOfThread = kwargs.get('threadCount', currentThreadCount)
            if not self.rollback.retryRollback and self.rollback.metadata.get(func.__name__) is not False:
                self.rollback.executionResult[func.__name__] = False
                self.saveMetadataInOrgVdc()

            result = func(self, *args, **kwargs)

            if not self.rollback.retryRollback:
                self.rollback.executionResult[func.__name__] = True
                # Saving metadata in source Org VDC
                self.saveMetadataInOrgVdc()

            return result

        except Exception as err:
            raise err

        finally:
            # Restoring thread count
            self.thread.numOfThread = currentThreadCount

    return inner


def description(desc, threadName=None):
    """
        Description : decorator to add description for a task before calling remediation decorator
    """
    def nested(function):
        @wraps(function)
        def wrapped(self, *args, **kwargs):
            setattr(self, '__desc__', desc)
            setattr(self, '__threadname__', threadName)
            return function(self, *args, **kwargs)
        return wrapped
    return nested


class DfwRulesAbsentError(Exception):
    pass


class ValidationError(Exception):
    """
    Raise this exception when error is to be captured in precheck, pre-migration validation or assessment mode
    """
    pass


class ConfigurationError(Exception):
    """
    Raise this error when
    - error/exception is out of scope for migration tool to handle/fix or to raise validation error
    - AND migration cannot proceed with this error/exception
    - AND configuration is not correct as per operational perspective which user has to fix manually
    """
    pass


class VCDMigrationValidation:
    """
    Description : Class performing VMware Cloud Director NSX-V To NSX-T Migration validation
    """
    VCD_SESSION_CREATED = False

    def __init__(
            self, ipAddress, username, password, verify, rollback, threadObj=None, lockObj=None , vdcName=None,
            orgVDCDict=None):
        """
        Description :   Initializer method of VMware Cloud Director Operations
        Parameters  :   ipAddress      -   ipAddress of the VMware vCloud Director (STRING)
                        username       -   Username of the VMware vCloud Director (STRING)
                        password       -   Password of the VMware vCloud Director (STRING)
                        verify         -   whether to validate certficate (BOOLEAN)
                        rollback       -   Object of rollback class which also acts as shared memory between classes
                        (OBJECT)
                        maxThreadCount -   Number of maximum threads to be spawned (INTEGER)
                        vdcName        -   Name of the vdc which this object is associated to (STRING)
                        lockObj        -   Shared object of threading.Rlock() to implement locking for threads (OBJECT)
                        orgVDCDict     -   orgvdc specific section of input yaml (DICT)
        """
        self.ipAddress = ipAddress
        self.username = '{}@system'.format(username)
        self.password = password
        self.verify = verify
        self.vdcName = vdcName
        self.vCDSessionId = None
        self.vcdUtils = Utilities()
        self.thread = threadObj
        self.rollback = rollback
        self.version = self._getAPIVersion()
        self.nsxVersion = None
        self.nsxManagerId = None
        self.networkProviderScope = None
        self.l3DfwRules = None
        self.dfwSecurityTags = dict()
        self._isSharedNetworkPresent = None
        self.orgVdcDict = orgVDCDict
        vcdConstants.VCD_API_HEADER = vcdConstants.VCD_API_HEADER.format(self.version)
        vcdConstants.GENERAL_JSON_ACCEPT_HEADER = vcdConstants.GENERAL_JSON_ACCEPT_HEADER.format(self.version)
        vcdConstants.OPEN_API_CONTENT_TYPE = vcdConstants.OPEN_API_CONTENT_TYPE.format(self.version)
        self.lock = lockObj

    def _getAPIVersion(self):
        """
        Description :   Method to get supported api version of VMware Cloud Director
        """
        try:
            url = vcdConstants.GET_API_VERSION.format(self.ipAddress)
            # get rest client object
            restClientObj = RestAPIClient(verify=self.verify)
            # get call to fetch api version
            getResponse = restClientObj.get(url, headers={'Accept': 'application/*+json'})
            # get json response
            responseDict = getResponse.json()
            if getResponse.status_code == requests.codes.ok:
                return responseDict['versionInfo'][-1]['version']
            else:
                raise Exception('Failed to fetch API version due to error {}'.format(responseDict['message']))
        except:
            raise

    def vcdLogin(self):
        """
        Description :   Method which makes the user to login into a VMware Cloud Director for performing further VCD Operations
        Returns     :   Bearer Token    - Bearer token for authorization (TUPLE)
                        Status Code     - Status code for rest api (TUPLE)
        """
        try:
            # getting the RestAPIClient object to call the REST apis
            self.restClientObj = RestAPIClient(self.username, self.password, self.verify)
            # url to create session
            url = "{}{}".format(vcdConstants.OPEN_API_URL.format(self.ipAddress), vcdConstants.OPEN_LOGIN_URL)
            # post api call to create sessioned login with basic authentication
            loginResponse = self.restClientObj.post(url, headers={'Accept': vcdConstants.VCD_API_HEADER}, auth=self.restClientObj.auth)
            if loginResponse.status_code == requests.codes.OK:
                logger.debug('Logged in to VMware Cloud Director {}'.format(self.ipAddress))
                # saving the returned bearer token
                self.bearerToken = 'Bearer {}'.format(loginResponse.headers['X-VMWARE-VCLOUD-ACCESS-TOKEN'])
                # creating the default headers required to fire rest api
                self.headers = {'Authorization': self.bearerToken, 'Accept': vcdConstants.VCD_API_HEADER}
                self.VCD_SESSION_CREATED = True
                self.vCDSessionId = loginResponse.json().get('id', None)
                return self.bearerToken, loginResponse.status_code
            raise Exception("Failed to login to VMware Cloud Director {} with the given credentials".format(self.ipAddress))
        except requests.exceptions.SSLError as e:
            raise e
        except requests.exceptions.ConnectionError as e:
            raise e
        except Exception:
            raise

    @isSessionExpired
    def getPaginatedResults(
            self, entity, baseUrl, headers=None, urlFilter=None, pageSize=vcdConstants.DEFAULT_QUERY_PAGE_SIZE,
            queryApi=False):
        """
        Description: Fetch all results from a paginated API
        Parameters  :   entity - Name of the entity to be fetched (STR)
                        baseUrl - URL without any filters and paging information (STR)
                        headers - headers for GET request (STR)
                        urlFilter - any filter or query parameters to be provided without paging information (STR)
                        pageSize - Number of results to be fetched per page (INT)
        Returns     :   Consolidated results from all pages (LIST)

        """
        logger.debug(f"Getting {entity} details")
        headers = headers or self.headers
        url = f"{baseUrl}?page=1&pageSize={pageSize}"
        if urlFilter:
            url = f"{url}&{urlFilter}"

        # Get first page of results
        response = self.restClientObj.get(url, headers)

        responseDict = response.json()

        if not response.status_code == requests.codes.ok:
            raise Exception(f"Failed to get {entity}: {responseDict['message']}")

        resultTotal = responseDict['resultTotal'] if not queryApi else responseDict['total']
        resultItems = responseDict['values'] if not queryApi else responseDict['record']

        # Return values if total results are less than page size i.e. only single page of results
        if resultTotal <= pageSize:
            logger.debug(f"Total {entity} details result count = {len(resultItems)}")
            logger.debug(f"'{entity} details successfully retrieved")
            return resultItems

        # Get second page onwards
        pageNo = 2
        pageSizeCount = len(responseDict['values']) if not queryApi else responseDict['record']
        while resultTotal > 0 and pageSizeCount < resultTotal:
            url = f"{baseUrl}?page={pageNo}&pageSize={pageSize}"
            if urlFilter:
                url = f"{url}&{urlFilter}"

            getSession(self)
            response = self.restClientObj.get(url, headers)
            if not response.status_code == requests.codes.ok:
                raise Exception(f"Failed to get {entity}, page {pageNo}: {responseDict['message']}")

            responseDict = response.json()
            resultItems.extend(responseDict['values'] if not queryApi else responseDict['record'])
            pageSizeCount += len(responseDict['values'] if not queryApi else responseDict['record'])
            logger.debug(f"{entity} details result pageSize = {pageSizeCount}")
            pageNo += 1
            resultTotal = responseDict['resultTotal'] if not queryApi else responseDict['total']

        logger.debug(f"Total {entity} details result count = {resultItems}")
        logger.debug(f"'{entity} details successfully retrieved")
        return resultItems

    @description("Migrating metadata from source Org VDC to target Org VDC")
    @remediate
    def migrateMetadata(self):
        """
            Description :   Migrate metadata from source org vdc to target org vdc
        """
        logger.info("Migrating metadata from source Org VDC to target Org VDC")
        sourceOrgVDCId = self.rollback.apiData['sourceOrgVDC']['@id'].split(':')[-1]
        targetOrgVDCId = self.rollback.apiData['targetOrgVDC']['@id']

        # fetching raw metadata from source org vdc
        raw_metadata = self.getOrgVDCMetadata(sourceOrgVDCId, rawData=True)
        # segregating user created metadata
        metadataToMigrate = {data['Key']: [data['TypedValue']['Value'], data['TypedValue']['@type'], data.get('Domain')] for data in raw_metadata
                             if not re.search(r'-v2t$', data['Key'])}
        if metadataToMigrate:
            # Creating metadata in target org vdc
            self.createMetaDataInOrgVDC(targetOrgVDCId, metadataDict=metadataToMigrate, migration=True)
            logger.debug("Successfully migrated metadata from source Org VDC to target Org VDC")
        else:
            logger.debug("No user metadata present in source Org VDC to migrate to target Org VDC")
        logger.info('Successfully prepared Target VDC.')

    @isSessionExpired
    def getOrgVDCMetadata(self, orgVDCId, wholeData=False, entity='Org VDC', domain='all', rawData=False):
        """
        Description :   Gets Metadata in the specified Organization VDC
        Parameters  :   orgVDCId    -   Id of the Organization VDC (STRING)
                        wholeData   -   key that decides which metadata is required i.e. whole data or only created by migration tool (BOOLEAN)
                        domain      -   key used to fetch domain specific metadata all/system/general (STRING)
                        rawData     -   key used to fetch raw metadata Organization VDC (STRING)
        Returns     :   metadata    -   key value pair of metadata in Organization VDC (DICT)
        """
        try:
            metaData = {}
            # spliting org vdc id as per the requirement of xml api
            orgVDCId = orgVDCId.split(':')[-1]
            # url to fetch metadata from org vdc
            if 'disk' in entity:
                url = "{}{}".format(
                    vcdConstants.XML_API_URL.format(self.ipAddress),
                    vcdConstants.META_DATA_IN_DISK_BY_ID.format(orgVDCId))
            else:
                url = "{}{}".format(
                    vcdConstants.XML_ADMIN_API_URL.format(self.ipAddress),
                    vcdConstants.META_DATA_IN_ORG_VDC_BY_ID.format(orgVDCId))

            # get api to fetch meta data from org vdc
            response = self.restClientObj.get(url, self.headers)

            responseDict = self.vcdUtils.parseXml(response.content)
            if response.status_code == requests.codes.ok:
                if responseDict['Metadata'].get('MetadataEntry'):
                    metaDataList = listify(responseDict['Metadata']['MetadataEntry'])
                    if rawData:
                        return metaDataList
                    for data in metaDataList:
                        if domain == 'general' and data.get('Domain'):
                            continue
                        if domain == 'system' and not data.get('Domain'):
                            continue
                        metadataKey = data['Key']
                        metadataValue = data['TypedValue']['Value']
                        if not wholeData:
                            if not re.search(r'-v2t$', metadataKey):
                                continue
                            # Replacing -system-v2t postfix with empty string
                            if re.search(r'-system-v2t$', metadataKey):
                                metadataKey = metadataKey.replace('-system-v2t', '')
                            else:
                                # Replacing -v2t postfix with empty string
                                metadataKey = metadataKey.replace('-v2t', '')

                            # Converting python objects back from string
                            try:
                                endStateLogger.debug(f"[Metadata] {metadataKey}: {metadataValue}")
                                metadataValue = eval(metadataValue)
                            except (SyntaxError, NameError, ValueError) as e:
                                logger.debug(f'Failed to evaluate {metadataKey}: {e}')
                                logger.debug(traceback.format_exc())

                        metaData[metadataKey] = metadataValue
                return metaData
            raise Exception("Failed to retrieve metadata")
        except Exception:
            raise

    @isSessionExpired
    def getOrgVDCGroup(self):
        """
        Description: Fetch all DC groups present in vCD
        """
        try:
            # url to get Org vDC groups
            url = '{}{}?sortAsc=name'.format(vcdConstants.OPEN_API_URL.format(self.ipAddress), vcdConstants.VDC_GROUPS)
            self.headers['Content-Type'] = 'application/json'
            response = self.restClientObj.get(url, self.headers)
            if response.status_code == requests.codes.ok:
                responseDict = response.json()
                resultTotal = responseDict['resultTotal']
                pageNo = 1
                pageSizeCount = 0
                resultList = []
            else:
                errorDict = response.json()
                raise Exception("Failed to get target org VDC Group '{}' ".format(errorDict['message']))

            logger.debug('Getting data center group details')
            while resultTotal > 0 and pageSizeCount < resultTotal:
                url = "{}{}?page={}&pageSize={}&sortAsc=name".format(vcdConstants.OPEN_API_URL.format(self.ipAddress),
                                                        vcdConstants.VDC_GROUPS, pageNo,
                                                        25)
                getSession(self)
                response = self.restClientObj.get(url, self.headers)
                if response.status_code == requests.codes.ok:
                    responseDict = response.json()
                    resultList.extend(responseDict['values'])
                    pageSizeCount += len(responseDict['values'])
                    logger.debug('DataCenter group details result pageSize = {}'.format(pageSizeCount))
                    pageNo += 1
                    resultTotal = responseDict['resultTotal']
                else:
                    errorDict = response.json()
                    raise Exception("Failed to get target org VDC Group '{}' ".format(errorDict['message']))
            logger.debug('Total data center group details result count = {}'.format(len(resultList)))
            logger.debug('DataCenter group details successfully retrieved')
            return resultList
        except:
            raise

    @isSessionExpired
    def deleteMetadataApiCall(self, key, orgVDCId, entity='Org VDC'):
        """
            Description :   API call to delete Metadata from the specified Organization VDC
            Parameters  :   key         -   Metadata key to be deleted (STRING)
                            orgVDCId    -   Id of the Organization VDC (STRING)
        """
        try:
            orgVDCId = orgVDCId.split(":")[-1]

            if re.search(r'-v2t$', key):
                if 'disk' in entity:
                    base_url = "{}{}".format(
                        vcdConstants.XML_API_URL.format(self.ipAddress),
                        vcdConstants.META_DATA_IN_DISK_BY_ID.format(orgVDCId))
                else:
                    base_url = "{}{}".format(
                        vcdConstants.XML_ADMIN_API_URL.format(self.ipAddress),
                        vcdConstants.META_DATA_IN_ORG_VDC_BY_ID.format(orgVDCId))

                if re.search(r'-system-v2t$', key):
                    # url for system domain metadata delete api call
                    url = base_url + "/SYSTEM/{}".format(key)
                else:
                    # url to delete metadata from org vdc
                    url = base_url + "/{}".format(key)
                response = self.restClientObj.delete(url, self.headers)
                if response.status_code == requests.codes.accepted:
                    responseDict = self.vcdUtils.parseXml(response.content)
                    task = responseDict["Task"]
                    taskUrl = task["@href"]
                    if taskUrl:
                        # checking the status of the creating meta data in org vdc task
                        self._checkTaskStatus(taskUrl=taskUrl)
                        logger.debug('Deleted metadata with key: {} successfully'.format(key))
                else:
                    raise Exception('Failed to delete metadata key: {}'.format(key))
        except Exception:
            raise

    @isSessionExpired
    def deleteMetadata(self, orgVDCId, entity='Org VDC'):
        """
            Description :   Delete Metadata from the specified Organization VDC
            Parameters  :   orgVDCId    -   Id of the Organization VDC (STRING)
        """
        try:
            # spliting org vdc id as per the requirement of xml api
            orgVDCId = orgVDCId.split(':')[-1]
            metadata = self.getOrgVDCMetadata(orgVDCId, entity=entity, wholeData=True)
            if metadata:
                logger.info(f"Rollback: Deleting metadata from source {entity}")
                for key in metadata.keys():
                    # spawn thread for deleting metadata key api call
                    self.thread.spawnThread(self.deleteMetadataApiCall, key, orgVDCId, entity)
                # halting main thread till all the threads complete execution
                self.thread.joinThreads()
                # checking if any of the threads raised any exception
                if self.thread.stop():
                    raise Exception(f"Failed to delete metadata from source {entity}")
            else:
                logger.debug(f"No metadata present to delete in source {entity}")

        except Exception:
            raise

    @isSessionExpired
    def createMetaDataInOrgVDC(self, orgVDCId, metadataDict, entity='Org VDC', domain='general', migration=False):
        """
        Description :   Creates/Updates Metadata in the specified Organization VDC
                        If the specified key doesnot already exists in Org VDC then creates new (Key, Value) pair
                        Else updates the specified existing key with the new metadatValue
        Parameters  :   orgVDCId        -   Id of the Organization VDC (STRING)
                        metadataDict    -   Metadata key value pairs (DICT)
                        domain          -   Domain in which metadata is to be created general/system (STRING)
                        migration       -   Key that defines metadata creation is part of migration or not (BOOLEAN)
        """
        try:
            if metadataDict:
                if self.headers.get('Content-Type'):
                    del self.headers['Content-Type']
                # spliting org vdc id as per the requirement of xml api
                orgVDCId = orgVDCId.split(':')[-1]
                # url to create meta data in org vdc
                if entity == 'disk':
                    url = "{}{}".format(
                        vcdConstants.XML_API_URL.format(self.ipAddress),
                        vcdConstants.META_DATA_IN_DISK_BY_ID.format(orgVDCId))
                else:
                    url = "{}{}".format(
                        vcdConstants.XML_ADMIN_API_URL.format(self.ipAddress),
                        vcdConstants.META_DATA_IN_ORG_VDC_BY_ID.format(orgVDCId))

                filePath = os.path.join(vcdConstants.VCD_ROOT_DIRECTORY, 'template.yml')

                # creating payload for domain in metadata
                domainPayload = '' if domain == 'general' else "<Domain visibility='PRIVATE'>SYSTEM</Domain>"
                payload = []
                for key, value in metadataDict.items():
                    if not migration:
                        if domain.lower().strip() == 'system':
                            # appending -system-v2t to metadata key of system domain for identification of migration tool metadata
                            key += '-system-v2t'
                        else:
                            # appending -vdt to metadata key for identification of migration tool metadata
                            key += '-v2t'
                        metadataType = 'MetadataStringValue'
                    else:
                        # Fetch domain of user-defined metadata and create payload from it
                        value, metadataType, domain = value
                        if domain:
                            domainPayload = f"<Domain visibility='{domain['@visibility']}'>{domain['#text']}</Domain>"
                        else:
                            domainPayload = ''

                    payload.append({'key': key, 'value': value, 'domain': domainPayload, 'metadataType': metadataType})

                payloadDict = {'metadata': payload}
                # creating payload data
                payloadData = self.vcdUtils.createPayload(filePath,
                                                          payloadDict,
                                                          fileType='yaml',
                                                          componentName=vcdConstants.COMPONENT_NAME,
                                                          templateName=vcdConstants.CREATE_ORG_VDC_METADATA_TEMPLATE)

                payloadData = json.loads(payloadData.replace('&apos;', '\\\\&apos;'))

                # post api to create meta data in org vdc
                response = self.restClientObj.post(url, self.headers, data=payloadData)
                responseDict = self.vcdUtils.parseXml(response.content)
                if response.status_code == requests.codes.accepted:
                    task = responseDict["Task"]
                    taskUrl = task["@href"]
                    if taskUrl:
                        # checking the status of the creating meta data in org vdc task
                        self._checkTaskStatus(taskUrl=taskUrl)
                    logger.debug("Created Metadata in {} {} successfully".format(entity, orgVDCId))
                    return response
                raise Exception("Failed to create the Metadata in {}: {}".format(
                    entity, responseDict['Error']['@message']))
            else:
                return
        except Exception:
            raise

    def metadataCleanup(self, metadata):
        """
            Description: Cleanup of metadata after its generation to reduce overall size of metadata
            Parameters: metadata that needs cleanup for size reduction - (DICT)
        """
        # Keys to be checked and removed is present cause these lead to unnecessary data
        keysToBeRemoved = ['@rel', 'Link', 'Settings', 'OrgAssociations', 'Networks',
                           'RightReferences', 'RoleReferences', 'VCloudExtension', 'Error', 'Tasks', 'Users',
                           'AvailableNetworks', 'MaxComputePolicy', 'ProviderVdcReference', 'ResourcePoolRefs',
                           '@default', '#text', 'Catalogs', 'ResourceEntities']

        if isinstance(metadata, (dict, OrderedDict)):
            # Removing capabilties if present from source and target org vdc
            if metadata.get('sourceOrgVDC') and metadata.get('sourceOrgVDC').get('Capabilities'):
                del metadata['sourceOrgVDC']['Capabilities']

            if metadata.get('targetOrgVDC') and metadata.get('targetOrgVDC').get('Capabilities'):
                del metadata['targetOrgVDC']['Capabilities']

            for key in list(metadata.keys()):
                # If key present in list of keys to be removed then delete its key value pair from metadata
                if key in keysToBeRemoved:
                    # Delete key from metadata dictionary
                    del metadata[key]
                else:
                    self.metadataCleanup(metadata[key])

    @isSessionExpired
    def saveMetadataInOrgVdc(self, force=False):
        """
            Description: Saving data necessary for continuation of migration and for rollback in metadata of source Org VDC
        """

        try:
            if force or self.rollback.executionResult:
                # getting the source org vdc urn
                sourceOrgVDCId = self.rollback.apiData['sourceOrgVDC']['@id']

                metadata = self.rollback.metadata

                if self.rollback.apiData:
                    # removing unnecessary data from api data to reduce metadata size
                    self.metadataCleanup(self.rollback.apiData)
                    # saving api data in metadata
                    self.createMetaDataInOrgVDC(sourceOrgVDCId, metadataDict=self.rollback.apiData)

                # saving execution result in metadata
                for key, value in self.rollback.executionResult.items():
                    if isinstance(value, dict) and metadata.get(key):
                        combinedSubtask = {**metadata.get(key), **value}
                        self.rollback.executionResult[key] = combinedSubtask

                self.createMetaDataInOrgVDC(sourceOrgVDCId,
                                                    metadataDict=self.rollback.executionResult, domain='system')

        except Exception as err:
            logger.debug(traceback.format_exc())
            raise Exception('Failed to save metadata in source Org VDC due to error - {}'.format(err))

    @isSessionExpired
    def getOrgUrl(self, orgName):
        """
        Description : Retrieves the Organization URL details
        Parameters  : orgName   - Name of the Organization (STRING)
        Returns     : orgUrl    - Organization URL (STRING)
        """
        logger.debug('Getting Organization {} Url'.format(orgName))
        # admin xml url
        url = vcdConstants.XML_ADMIN_API_URL.format(self.ipAddress)
        try:
            # get api call to retrieve organization details
            response = self.restClientObj.get(url, headers=self.headers)
            if response.status_code == requests.codes.ok:
                responseDict = self.vcdUtils.parseXml(response.content)

                # retrieving organization references
                responseDict = responseDict['VCloud']['OrganizationReferences']['OrganizationReference']
                if isinstance(responseDict, dict):
                    responseDict = [responseDict]
                for record in responseDict:
                    # retrieving the orgnization details of organization specified in orgName
                    if record['@name'] == orgName:
                        orgUrl = record['@href']
                        logger.debug('Organization {} url {} retrieved successfully'.format(orgName, orgUrl))
                        # returning the organization url
                        return orgUrl
            raise Exception("Failed to retrieve Organization {} url".format(orgName))
        except Exception:
            raise

    def getOrgId(self, orgName):
        """
        Description : Retrieves the Organization ID by name
        Parameters  : orgName   - Name of the Organization (STRING)
        Returns     : orgID    - Organization ID (STRING)
        """
        logger.debug('Getting Organization {} ID'.format(orgName))
        orgUrl = self.getOrgUrl(orgName)
        # get api call to retrieve the organization details
        orgResponse = self.restClientObj.get(orgUrl, headers=self.headers)
        orgResponseDict = self.vcdUtils.parseXml(orgResponse.content)
        if orgResponse.status_code == requests.codes.ok:
            # retrieving the organization ID
            orgId = orgResponseDict['AdminOrg']['@id']
            logger.debug('Organization {} ID {} retrieved successfully'.format(orgName, orgId))
            return orgId
        raise Exception('Failed to retrieve organization ID for {} due to {}'.format(orgName),
                        orgResponseDict['Error']['@message'])

    def getOrgVDCUrl(self, orgUrl, orgVDCName, saveResponse=True):
        """
        Description : Get Organization VDC Url
        Parameters  : orgUrl        - Organization URL (STRING)
                      orgVDCName    - Name of the Organization VDC (STRING)
        Returns     : orgVDCUrl     - Organization VDC URL (STRING)
        """
        try:
            orgVDCUrl = ''
            data = {}
            logger.debug('Getting Organization VDC Url {}'.format(orgVDCName))
            # get api call to retrieve org vdc details of specified orgVdcName
            response = self.restClientObj.get(orgUrl, headers=self.headers)
            responseDict = self.vcdUtils.parseXml(response.content)
            if response.status_code == requests.codes.ok:
                data = self.rollback.apiData
                if not data and saveResponse:
                    # creating 'Organization' key to save organization info
                    data['Organization'] = responseDict['AdminOrg']
                if not responseDict['AdminOrg']['Vdcs']:
                    raise Exception('No Org VDC exist in the organization')
                responseDict = responseDict['AdminOrg']['Vdcs']['Vdc']
                if isinstance(responseDict, dict):
                    responseDict = [responseDict]
                for response in responseDict:
                    # checking for orgVDCName in the responseDict, if found then returning the orgVDCUrl
                    if response['@name'] == orgVDCName:
                        orgVDCUrl = response['@href']
                        logger.debug('Organization VDC {} url {} retrieved successfully'.format(orgVDCName, orgVDCUrl))
                if not orgVDCUrl:
                    raise Exception('Org VDC {} does not belong to this organization {}'.format(orgVDCName, orgUrl))
                return orgVDCUrl
            raise Exception("Failed to retrieve Organization VDC {} url".format(orgVDCName))
        except Exception:
            raise

    def getOrgVDCDetails(self, orgUrl, orgVDCName, orgVDCType, saveResponse=True):
        """
        Description :   Gets the details of the Organizational VDC
        Parameters  : orgUrl        - Organization URL (STRING)
                      orgVDCName    - Name of the Organization VDC (STRING)
                      orgVDCType    - type of org vdc whether sourceOrgVDC or targetOrgVDC
        """
        try:
            logger.debug('Getting Organization VDC {} details'.format(orgVDCName))
            # retrieving the org vdc url
            self.orgVDCUrl = self.getOrgVDCUrl(orgUrl, orgVDCName, saveResponse)
            # get api call to retrieve the orgVDCName details
            response = self.restClientObj.get(self.orgVDCUrl, headers=self.headers)
            responseDict = self.vcdUtils.parseXml(response.content)

            if response.status_code == requests.codes.ok:
                if saveResponse:
                    # loading the existing data from api data dict
                    data = self.rollback.apiData
                    data[orgVDCType] = responseDict['AdminVdc']
                    logger.debug('Retrieved Organization VDC {} details successfully'.format(orgVDCName))
                # returning the orgVDCName details
                return responseDict['AdminVdc']['@id']
            raise Exception("Failed to retrieve details of Organization VDC {} {}".format(orgVDCName,
                                                                                          responseDict['Error']['@message']))
        except Exception:
            raise

    @isSessionExpired
    def validateOrgVDCFastProvisioned(self):
        """
        Description :   Validates whether fast provisioning is enabled on the Org VDC
        """
        if self.rollback.apiData['sourceOrgVDC']['UsesFastProvisioning'] == "true":
            return True

        logger.debug("Fast Provisioning is not enabled on source Org VDC")
        return False

    @isSessionExpired
    def getSourceExternalNetwork(self, sourceOrgVDCId):
        """
        Description :   Gets the details of external networks
        Parameters  :   networkName - Name of the external network (STRING)
                        isDummyNetwork - is the network dummy (BOOL)
        """
        try:
            sourceEdgeGatewayIdList = self.getOrgVDCEdgeGatewayId(sourceOrgVDCId)
            sourceExternalNetworkNames = self.getSourceExternalNetworkName(sourceEdgeGatewayIdList)
            sourceExternalNetworkData = []

            # iterating over all the external networks
            for response in self.fetchAllExternalNetworks():
                # checking if networkName is present in the list, if present saving the specified network's details to apiOutput.json
                if response['name'] in sourceExternalNetworkNames:
                    sourceExternalNetworkData.append(response)
                    logger.debug("Retrieved External Network {} details Successfully".format(response['name']))
            self.rollback.apiData['sourceExternalNetwork'] = sourceExternalNetworkData
            return sourceExternalNetworkData
        except Exception:
            raise

    @isSessionExpired
    def getDummyExternalNetwork(self, networkName):
        """
        Description :   Gets the details of dummy external networks and saves metadata
        Parameters  :   networkName - Name of the external network (STRING)
        """
<<<<<<< HEAD
=======
        if not networkName:
            if self.rollback.apiData['sourceEdgeGateway']:
                raise Exception("Dummy Network not provided")
            else:
                self.rollback.apiData['dummyExternalNetwork'] = networkName
                return networkName
>>>>>>> 02184f1f
        externalNetwork = self.getExternalNetworkByName(networkName)
        self.rollback.apiData['dummyExternalNetwork'] = externalNetwork
        return externalNetwork

    @isSessionExpired
    def getExternalNetworkByName(self, networkName):
        """
        Description :   Gets the details of external networks by name
        Parameters  :   networkName - Name of the external network (STRING)
        """
        logger.debug(f"Getting External Network {networkName} details ")
        externalNetwork = self.getPaginatedResults(
            entity=f'External Network ({networkName})',
            baseUrl=f'{vcdConstants.OPEN_API_URL.format(self.ipAddress)}{vcdConstants.ALL_EXTERNAL_NETWORKS}',
            urlFilter=f'filter=name=={networkName}')
        if len(externalNetwork) != 1:
            raise Exception(f'External Network "{networkName}" is not present or not unique')

        logger.debug("Retrieved External Network {} details Successfully".format(networkName))
        return externalNetwork[0]

    @isSessionExpired
    def getTargetExternalNetworks(self, extNetInput, validateVRF=False):
        """
        Description :   Gets the details of all target external networks and saves metadata
        Parameters  :   extNetInput - ExternalNetwork value from User Input (DICT)
                        validateVRF - Flag that decides to validate vrf backed external network (BOOL)
        """
        # Schema of Target External Network Metadata = {'ext_net_name': dict('ext_net_details')}
        # Schema of user_input ExternalNetwork = {'source_egw_name': 'ext_net_name'}
        # Target External network name can be fetched as follows:
        # extNetInput = user_input['ExternalNetwork']
        # target_ext_net_name = extNetInput.get(source_egw_name, extNetInput.get('default'))
<<<<<<< HEAD
=======
        if self.rollback.apiData['sourceEdgeGateway'] and not extNetInput:
            raise Exception("Tier0Gateways not provided")
>>>>>>> 02184f1f
        targetExternalNetwork = {
            extNet: self.getExternalNetworkByName(extNet)
            for extNet in set(extNetInput.values())
        }
        if validateVRF:
            vrfs = [
                extNetName
                for extNetName, extNetDetails in targetExternalNetwork.items()
                if extNetDetails['networkBackings']['values'][0]['backingTypeValue'] == 'NSXT_VRF_TIER0'
            ]
            logger.warning(f"Target External Network/s {', '.join(vrfs)} are VRF backed.")

        self.rollback.apiData['targetExternalNetwork'] = targetExternalNetwork
        return targetExternalNetwork

    @isSessionExpired
    def validateEdgeGatewayToExternalNetworkMapping(self,sourceOrgVDCId, extnetInfo):
        """
            Description :   Validate EdgeGateway to external network mapping mentioned in userInput file.
            Parameters  :   extnetInfo (STRING/DICT)
        """
        try:
            logger.debug("Validate EdgeGateway to external network mapping mentioned in userInput file.")
            sourceEdgeGatewayData = self.getOrgVDCEdgeGateway(sourceOrgVDCId)
            sourceEdgeGateways = set([edgeGateway['name'] for edgeGateway in sourceEdgeGatewayData['values']])
            userInputEdgeGateways = set(extnetInfo.keys())
            if not sourceEdgeGateways.issubset(userInputEdgeGateways) and 'default' not in userInputEdgeGateways:
                raise Exception("UserInput has incorrect gateway to external network mapping, either all gateway "
                                "should be mapped to external network or default external network should be mentioned")
        except:
            raise

    @isSessionExpired
    def getNsxtManagerId(self, pvdcName):
        """
            Description :   Gets the id of NSXT manager of provider vdc
            Parameters  :   pvdcName - Name of the provider vdc (STRING)
        """
        try:
            logger.debug("Getting NSXT manager id of Provider VDC {}".format(pvdcName))
            # url to get details of the all provider vdcs
            url = "{}{}?sortAsc=name".format(vcdConstants.OPEN_API_URL.format(self.ipAddress), vcdConstants.PROVIDER_VDC)
            # get api call to retrieve the all provider vdc details
            response = self.restClientObj.get(url, self.headers)
            if response.status_code == requests.codes.ok:
                responseDict = response.json()
                resultTotal = responseDict['resultTotal']
                pageNo = 1
                pageSizeCount = 0
                resultList = []
            else:
                errorDict = response.json()
                raise Exception("Failed to get Provider VDC {} details {}".format(pvdcName,
                                                                         errorDict['message']))
            while resultTotal > 0 and pageSizeCount < resultTotal:
                url = "{}{}?page={}&pageSize={}&sortAsc=name".format(vcdConstants.OPEN_API_URL.format(self.ipAddress),
                                                        vcdConstants.PROVIDER_VDC, pageNo, 25)
                getSession(self)
                response = self.restClientObj.get(url, self.headers)
                if response.status_code == requests.codes.ok:
                    responseDict = response.json()
                    resultList.extend(responseDict['values'])
                    pageSizeCount += len(responseDict['values'])
                    logger.debug('Provider VDC details result pageSize = {}'.format(pageSizeCount))
                    pageNo += 1
                    resultTotal = responseDict['resultTotal']
                else:
                    errorDict = response.json()
                    raise Exception('Failed to get Provider VDC {} details {}'.format(pvdcName, errorDict['message']))

            # iterating over all provider vdcs to find if the specified provider vdc details exists
            for response in resultList:
                if response['name'] == pvdcName:
                    logger.debug("Retrieved Provider VDC {} details successfully".format(pvdcName))
                    # returning nsx-t manager id
                    return response['nsxTManager']['id']
            else:
                raise Exception("No provider VDC '{}' found".format(pvdcName))
        except Exception:
            raise

    @isSessionExpired
    def getProviderVDCId(self, pvdcName=str(), returnRaw=False):
        """
        Description :   Gets the id of provider vdc
        Parameters  :   pvdcName - Name of the provider vdc (STRING)
                        returnRaw - Bool that decides to return whole data or not
        """
        try:
            logger.debug("Getting Provider VDC {} id".format(pvdcName))
            # url to get details of the all provider vdcs
            url = "{}{}?sortAsc=name".format(vcdConstants.OPEN_API_URL.format(self.ipAddress), vcdConstants.PROVIDER_VDC)
            # get api call to retrieve the all provider vdc details
            response = self.restClientObj.get(url, self.headers)
            if response.status_code == requests.codes.ok:
                responseDict = response.json()
                resultTotal = responseDict['resultTotal']
                pageNo = 1
                pageSizeCount = 0
                resultList = []
            else:
                errorDict = response.json()
                raise Exception("Failed to get Provider VDC {} details {}".format(pvdcName,
                                                                         errorDict['message']))
            while resultTotal > 0 and pageSizeCount < resultTotal:
                url = "{}{}?page={}&pageSize={}&sortAsc=name".format(vcdConstants.OPEN_API_URL.format(self.ipAddress),
                                                        vcdConstants.PROVIDER_VDC, pageNo, 25)
                getSession(self)
                response = self.restClientObj.get(url, self.headers)
                if response.status_code == requests.codes.ok:
                    responseDict = response.json()
                    resultList.extend(responseDict['values'])
                    pageSizeCount += len(responseDict['values'])
                    logger.debug('edge cluster details result pageSize = {}'.format(pageSizeCount))
                    pageNo += 1
                    resultTotal = responseDict['resultTotal']
                else:
                    errorDict = response.json()
                    raise Exception("Failed to get Provider VDC details : {}".format(errorDict['message']))

            # iterating over all provider vdcs to find if the specified provider vdc details exists
            for response in responseDict['values']:
                if returnRaw:
                    return responseDict['values']
                if response['name'] == pvdcName:
                    logger.debug("Retrieved Provider VDC {} id successfully".format(pvdcName))
                    # returning provider vdc id of specified pvdcName & nsx-t manager
                    return response['id'], bool(response['nsxTManager'])
            else:
                raise Exception("No provider VDC '{}' found".format(pvdcName))
        except Exception:
            raise

    def getProviderVDCDetails(self, pvdcId, isNSXTbacked=False):
        """
        Description :   Gets the id of provider vdc
        Parameters  :   pvdcId - Id of the provider vdc (STRING)
                        isNSXTbacked - True if NSX-T manager backed else False (BOOL)
        """
        try:
            logger.debug("Getting Provider VDC {} details".format(pvdcId))
            # splitting the provider vdc id as per the requirements of xml api
            providervdcId = pvdcId.split(':')[-1]
            # url to retrieve the specified provider vdc details
            url = "{}{}/{}".format(vcdConstants.XML_ADMIN_API_URL.format(self.ipAddress),
                                   vcdConstants.PROVIDER_VDC_XML,
                                   providervdcId)
            # get api call retrieve the specified provider vdc details
            response = self.restClientObj.get(url, self.headers)
            responseDict = self.vcdUtils.parseXml(response.content)
            if response.status_code == requests.codes.ok:
                key = 'targetProviderVDC' if isNSXTbacked else 'sourceProviderVDC'
                # loading existing data from apiOutput.json
                self.thread.acquireLock()
                data = self.rollback.apiData
                # Save only capabilities of source provider vdc
                if key == 'sourceProviderVDC':
                    data[key] = responseDict['ProviderVdc']['Capabilities']
                data[key] = responseDict['ProviderVdc']
                self.thread.releaseLock()
                logger.debug("Provider VDC {} details retrieved successfully".format(responseDict['ProviderVdc']['@name']))
                if not isNSXTbacked:
                    # warning the user that source pvdc is disabled which may break rollback
                    if responseDict['ProviderVdc']['IsEnabled'] == "false":
                        logger.warning("Source PVDC '{}' is disabled".format(responseDict['ProviderVdc']['@name']))
                return responseDict['ProviderVdc']
            raise Exception('Failed to get Provider VDC details')
        except Exception:
            raise

    @isSessionExpired
    def getOrgVDCvAppsList(self, orgVDCId):
        """
        Description :   Retrieves the list of vApps in the Source Org VDC
        Returns     :   Returns Source vapps list (LIST)
        """
        try:
            logger.debug("Getting Org VDC vApps List")

            orgVDCId = orgVDCId.split(':')[-1]
            url = "{}{}".format(vcdConstants.XML_ADMIN_API_URL.format(self.ipAddress),
                                vcdConstants.ORG_VDC_BY_ID.format(orgVDCId))
            response = self.restClientObj.get(url, self.headers)
            if response.status_code == requests.codes.ok:
                responseDict = self.vcdUtils.parseXml(response.content)
            else:
                raise Exception('Error occurred while retrieving Org VDC - {} details'.format(orgVDCId))
            # getting list instance of resources in the source org
            if responseDict['AdminVdc'].get('ResourceEntities'):
                orgVDCEntityList = responseDict['AdminVdc']['ResourceEntities']['ResourceEntity'] \
                    if isinstance(responseDict['AdminVdc']['ResourceEntities']['ResourceEntity'], list) else [
                    responseDict['AdminVdc']['ResourceEntities']['ResourceEntity']]
                if orgVDCEntityList:
                    # getting list of source vapps
                    sourceVappList = [vAppEntity for vAppEntity in orgVDCEntityList if
                                    vAppEntity['@type'] == vcdConstants.TYPE_VAPP]
                    return sourceVappList
            else:
                return []
        except Exception:
            raise

    @isSessionExpired
    def getNsxDetails(self, nsxIpAddress):
        """
        Description : Get NSX-T manager details from VMware Cloud Director
        Parameters :  nsxIpAddress - IP Address of NSX-T Manager (IP ADDRESS)
        """
        try:
            url = "{}{}".format(vcdConstants.XML_ADMIN_API_URL.format(self.ipAddress),
                                vcdConstants.NSX_MANAGERS)
            response = self.restClientObj.get(url, self.headers)
            responseDict = self.vcdUtils.parseXml(response.content)
            allNsxtManager = responseDict['NsxTManagers']['NsxTManager'] if isinstance(responseDict['NsxTManagers']['NsxTManager'], list) else [responseDict['NsxTManagers']['NsxTManager']]

            for eachNsxManager in allNsxtManager:
                # Match hostname with NSXT URL if FQDN is provided in the input file else check for ip address
                if (re.search('[a-zA-z]+', nsxIpAddress) and
                    nsxIpAddress.split('.')[0] in eachNsxManager['Url'])\
                        or nsxIpAddress in eachNsxManager['Url']:
                    # Network provider scope to be used for data center group creation for DFW migration
                    self.networkProviderScope = eachNsxManager.get('NetworkProviderScope')
                    self.nsxVersion = eachNsxManager['Version']
                    # Saving NSXT manager id with respect to vCD
                    self.nsxManagerId = eachNsxManager['@id']
                    return
            else:
                raise Exception('Incorrect NSX-T IP Address in input file. Please check if the NSX-T IP Address matches the one in NSXT-Managers in vCD')
        except Exception:
            raise

    @isSessionExpired
    def validateVappFencingMode(self, sourceOrgVDCId):
        """
            Description :   Validate if fencing is enable on vApps in source OrgVDC
            Notes       :   It does this by checking status(true/false) of firewallService in the org vdc network of vapp
                            Because fence mode can be enabled on vapp if and only if any org vdc network is present in the vapp
                            Also FirewallService will by default be enabled on the fenced org vdc networks
                            So checking the vappData['NetworkConfigSection']['NetworkConfig']['Configuration']['Features']['FirewallService']['IsEnabled'] is true
        """
        try:
            vAppFencingList = list()
            allVappList = self.getOrgVDCvAppsList(sourceOrgVDCId)

            # iterating over the vapps in the source org vdc
            for eachVapp in allVappList:
                # get api call to get the vapp details
                response = self.restClientObj.get(eachVapp['@href'], self.headers)
                responseDict = self.vcdUtils.parseXml(response.content)
                if response.status_code == requests.codes.ok:
                    vAppData = responseDict['VApp']

                    logger.debug('Checking fencing on vApp: {}'.format(eachVapp['@name']))
                    # checking for the networks present in the vapp
                    if vAppData.get('NetworkConfigSection'):
                        if vAppData['NetworkConfigSection'].get('NetworkConfig'):
                            networksInvApp = vAppData['NetworkConfigSection']['NetworkConfig'] if isinstance(vAppData['NetworkConfigSection']['NetworkConfig'], list) else [vAppData['NetworkConfigSection']['NetworkConfig']]
                            # iterating over the networks present in vapp(example:- vapp networks, org vdc networks, etc)
                            for network in networksInvApp:
                                # checking if the network is org vdc network(i.e if network's name and its parent network name is same means the network is org vdc network)
                                # here our interest networks are only org vdc networks present in vapp
                                if network['Configuration'].get('ParentNetwork') and network['@networkName'] == network['Configuration']['ParentNetwork']['@name']:
                                    if network['Configuration'].get('Features') and network['Configuration']['Features'].get('FirewallService'):
                                        # since FirewallService is enabled on org vdc networks if fence mode is enabled, checking if ['FirewallService']['IsEnabled'] attribute is true
                                        if network['Configuration']['Features']['FirewallService']['IsEnabled'] == 'true':
                                            # adding the vapp name in the vAppFencingList to raise the exception
                                            vAppFencingList.append(eachVapp['@name'])
                                            # this will logged number of times equal to org vdc networks present in vapp before enabling the fence mode
                                            logger.debug("Fence mode is enabled on vApp: '{}'".format(eachVapp['@name']))
                else:
                    raise Exception('Error occurred while retrieving fencing details due to {}'.format(responseDict['error']['@message']))
            if vAppFencingList:
                raise ValidationError('Fencing mode is enabled on vApp: {}'.format(', '.join(set(vAppFencingList))))
            else:
                logger.debug('vApp fencing is disabled on all vApps')
        except Exception:
            raise

    @isSessionExpired
    def validateOrgVDCNSXbacking(self, orgVDCId, providerVDCId, isPvdcNSXTbacked):
        """
        Description : Validate whether Org VDC is NSX-V or NSX-T backed
        Parameters : orgVDCId         - Org VDC id (STRING)
                     providerVDCId    - ProviderVDC id (STRING)
                     isPvdcNSXTbacked     - True if provider VDC is NSX-T backed else False (BOOL)
        """
        try:
            # Fetching Backing Type of org vdc
            backingType = self.getBackingTypeOfOrgVDC(orgVDCId)

            # splitting the source org vdc id as per the requirements of xml api
            orgVdcId = orgVDCId.split(':')[-1]
            # url to retrieve the specified provider vdc details
            url = '{}{}'.format(vcdConstants.XML_ADMIN_API_URL.format(self.ipAddress),
                                vcdConstants.ORG_VDC_BY_ID.format(orgVdcId))
            # get api call retrieve the specified provider vdc details
            response = self.restClientObj.get(url, self.headers)
            responseDict = self.vcdUtils.parseXml(response.content)
            if response.status_code == requests.codes.ok:
                responseProviderVDCId = responseDict['AdminVdc']['ProviderVdcReference']['@id']
                # if isPvdcNSXTbacked is false
                if not isPvdcNSXTbacked:
                    if backingType != "NSX_V":
                        raise Exception(
                            "Source Org VDC {} is not NSX-V backed.".format(responseDict['AdminVdc']['@name']))
                    logger.debug("Validated successfully source Org VDC {} is NSX-V backed.".format(
                        responseDict['AdminVdc']['@name']))

                    # checking if source provider vdc passed in the user input corresponds to this org vdc
                    if responseProviderVDCId != providerVDCId:
                        raise Exception(f"Source Org VDC {responseDict['AdminVdc']['@name']} "
                                        f"is not backed by the same NSXV Provider VDC "
                                        f"provided in the input file.")
                else:
                    if backingType != "NSX_T":
                        raise Exception("Target Org VDC {} is not NSX-T backed.".format(
                            responseDict['AdminVdc']['@name']))
                    logger.debug(f"Validated successfully target Org VDC {responseDict['AdminVdc']['@name']} "
                                 f"is NSX-T backed.")

                    # checking if source provider vdc passed in the user input corresponds to this org vdc
                    if responseProviderVDCId != providerVDCId:
                        raise Exception(f"Target Org VDC {responseDict['AdminVdc']['@name']} "
                                        f"is not backed by the same NSXT Provider VDC "
                                        f"provided in the input file.")
            else:
                raise Exception('Failed to validate Org VDC NSX backing type.')
        except Exception:
            raise

    @isSessionExpired
    def validateTargetProviderVdc(self):
        """
        Description :   Validates whether the target Provider VDC is Enabled
        """
        try:
            # reading api data from metadata
            data = self.rollback.apiData
            # checking if target provider vdc is enabled, if not raising exception
            if data['targetProviderVDC']['IsEnabled'] != "true":
                raise Exception("Target Provider VDC is not enabled")
            logger.debug("Validated successfully target Provider VDC is enabled")
        except Exception:
            raise

    @isSessionExpired
    def disableOrgVDC(self, orgVDCId):
        """
        Description :   Disable the Organization vdc
        Parameters  :   orgVDCId - Id of the source organization vdc (STRING)
        """
        try:
            # reading api from metadata
            data = self.rollback.apiData
            isEnabled = data['sourceOrgVDC']['IsEnabled']
            orgVDCName = data['sourceOrgVDC']['@name']
            # checking if the org vdc is already disabled, if not then disabling it
            if isEnabled == "false":
                logger.warning('Source Org VDC - {} is already disabled'.format(orgVDCName))
            else:
                vdcId = orgVDCId.split(':')[-1]
                # url to disable the org vdc
                url = "{}{}".format(vcdConstants.XML_ADMIN_API_URL.format(self.ipAddress),
                                    vcdConstants.ORG_VDC_DISABLE.format(vdcId))
                # post api call to disable org vdc
                response = self.restClientObj.post(url, self.headers)
                if response.status_code == requests.codes['no_content']:
                    logger.debug("Source Org VDC {} disabled successfully".format(orgVDCName))
                else:
                    errorDict = self.vcdUtils.parseXml(response.content)
                    raise Exception('Failed to disable Source Org VDC - {}'.format(errorDict['Error']['@message']))
        except Exception:
            raise
        else:
            return True

    @description("Disabling target Org VDC if source Org VDC was in disabled state")
    @remediate
    def disableTargetOrgVDC(self, rollback=False):
        """
        Description :   Disable the Organization vdc
        Parameters  :   orgVDCId - Id of the target organization vdc (STRING)
        """
        try:
            if rollback and not self.rollback.metadata.get("disableTargetOrgVDC"):
                return
            # reading api from metadata
            data = self.rollback.apiData
            isEnabled = data['sourceOrgVDC']['IsEnabled']
            # Fetching target VDC Id
            orgVDCId = data['targetOrgVDC']['@id']

            if rollback and isEnabled == "false":
                vdcId = orgVDCId.split(':')[-1]
                # enabling target org vdc if disabled to handle rollback
                url = "{}{}".format(vcdConstants.XML_ADMIN_API_URL.format(self.ipAddress),
                                    vcdConstants.ENABLE_ORG_VDC.format(vdcId))
                # post api call to enable source org vdc
                response = self.restClientObj.post(url, self.headers)
                if response.status_code == requests.codes.no_content:
                    logger.debug("Target Org VDC Enabled successfully")
                else:
                    responseDict = self.vcdUtils.parseXml(response.content)
                    raise Exception("Failed to Enable Target Org VDC: {}".format(responseDict['Error']['@message']))
            elif isEnabled == "false":
                # disabling the target org vdc if and only if the source org vdc was initially in disabled state, else keeping target org vdc enabled
                targetOrgVDCName = data['targetOrgVDC']['@name']
                logger.debug("Disabling the target org vdc since source org vdc was in disabled state")
                vdcId = orgVDCId.split(':')[-1]
                # url to disable the org vdc
                url = "{}{}".format(vcdConstants.XML_ADMIN_API_URL.format(self.ipAddress),
                                    vcdConstants.ORG_VDC_DISABLE.format(vdcId))
                # post api call to disable org vdc
                response = self.restClientObj.post(url, self.headers)
                if response.status_code == requests.codes['no_content']:
                    logger.debug("Target Org VDC {} disabled successfully".format(targetOrgVDCName))
                else:
                    errorDict = self.vcdUtils.parseXml(response.content)
                    raise Exception('Failed to disable Target Org VDC - {}'.format(errorDict['Error']['@message']))
        except Exception:
            logger.error(traceback.format_exc())
            raise

    @isSessionExpired
    def validateVMPlacementPolicy(self, sourceOrgVDCId):
        """
        Description : Validate whether source Org VDC placement policy exist in target PVDC
        Parameters  : sourceOrgVDCId   - Id of the source org vdc (STRING)
        """
        try:
            targetPVDCComputePolicyList = []
            # reading api data from metadata
            data = self.rollback.apiData
            orgVdcId = sourceOrgVDCId.split(':')[-1]
            # url to retrieve compute policies of source org vdc
            url = "{}{}".format(vcdConstants.XML_ADMIN_API_URL.format(self.ipAddress),
                                vcdConstants.ORG_VDC_COMPUTE_POLICY.format(orgVdcId))
            # get api call to retrieve source org vdc compute policies
            response = self.restClientObj.get(url, self.headers)
            responseDict = self.vcdUtils.parseXml(response.content)
            if response.status_code == requests.codes.ok:
                data['sourceOrgVDCComputePolicyList'] = responseDict['VdcComputePolicyReferences']['VdcComputePolicyReference']
            sourceOrgVDCName = data['sourceOrgVDC']['@name']
            targetProviderVDCName = data['targetProviderVDC']['@name']
            targetProviderVDCId = data['targetProviderVDC']['@id']
            sourcePolicyList = data['sourceOrgVDCComputePolicyList']
            sourceComputePolicyList = [sourcePolicyList] if isinstance(sourcePolicyList, dict) else sourcePolicyList
            allOrgVDCComputePolicesList = self.getOrgVDCComputePolicies()
            orgVDCComputePolicesList = [allOrgVDCComputePolicesList] if isinstance(allOrgVDCComputePolicesList, dict) else allOrgVDCComputePolicesList
            targetTemporaryList = []
            # iterating over the org vdc compute policies
            for eachComputePolicy in orgVDCComputePolicesList:
                # checking if the org vdc compute policy's provider vdc is same as target provider vdc
                if eachComputePolicy["pvdcId"] == targetProviderVDCId:
                    # iterating over the source org vdc compute policies
                    for computePolicy in sourceComputePolicyList:
                        if computePolicy['@name'] == eachComputePolicy['name']:
                            # get api call to retrieve compute policy details
                            response = self.restClientObj.get(computePolicy['@href'], self.headers)
                            if response.status_code == requests.codes.ok:
                                responseDict = response.json()
                            else:
                                raise Exception("Failed to retrieve ComputePolicy with error {}".format(responseDict["message"]))
                            if responseDict['pvdcComputePolicy'] == eachComputePolicy['pvdcComputePolicy']:
                                # handling the multiple occurrences of same policy, but adding the policy just once in the  list 'targetPVDCComputePolicyList'
                                if eachComputePolicy['name'] not in targetTemporaryList:
                                    targetTemporaryList.append(eachComputePolicy['name'])
                                    targetPVDCComputePolicyList.append(eachComputePolicy)

            # creating list of source org vdc compute policies excluding system default
            sourceOrgVDCComputePolicyList = [sourceComputePolicy for sourceComputePolicy in sourceComputePolicyList if sourceComputePolicy['@name'] != 'System Default']
            sourceOrgVDCPlacementPolicyList = []
            sourceTemporaryList = []
            # iterating over source org vdc compute policies
            for vdcComputePolicy in sourceOrgVDCComputePolicyList:
                # get api call to retrieve compute policy details
                response = self.restClientObj.get(vdcComputePolicy['@href'], self.headers)
                if response.status_code == requests.codes.ok:
                    responseDict = response.json()
                    if not responseDict['isSizingOnly'] and responseDict['pvdcId']:
                        # handling the multiple occurrences of same policy, but adding the policy just once in the  list 'sourceOrgVDCPlacementPolicyList'
                        if vdcComputePolicy['@name'] not in sourceTemporaryList:
                            sourceTemporaryList.append(vdcComputePolicy['@name'])
                            sourceOrgVDCPlacementPolicyList.append(vdcComputePolicy)
            # deleting both the temporary list, since no longer needed
            del targetTemporaryList
            del sourceTemporaryList
            if len(sourceOrgVDCPlacementPolicyList) != len(targetPVDCComputePolicyList):
                raise Exception('Target PVDC - {} does not have source Org VDC - {} placement policies in it.'.format(targetProviderVDCName,
                                                                                                                     sourceOrgVDCName))
            if len(sourceOrgVDCPlacementPolicyList)>0:
                logger.debug("Validated successfully, source Org VDC placement policy exist in target PVDC")
            else:
                logger.debug("No placement policies are present in source Org VDC")
        except Exception:
            raise

    @isSessionExpired
    def validateStorageProfiles(self):
        """
        Description :   Validate storage profiles of source org vdc with target provider vdc
                        Also validates the source  org vdc storage profiles which are present in target provider vdc are all enabled in target pvdc
        """
        try:
            data = self.rollback.apiData
            errorList = list()
            # retrieving source org vdc storage profiles
            sourceOrgVDCStorageProfile = [data['sourceOrgVDC']['VdcStorageProfiles']['VdcStorageProfile']] if isinstance(data['sourceOrgVDC']['VdcStorageProfiles']['VdcStorageProfile'], dict) else data['sourceOrgVDC']['VdcStorageProfiles']['VdcStorageProfile']
            # retrieving target provider vdc storage profiles
            targetPVDCStorageProfile = [data['targetProviderVDC']['StorageProfiles']['ProviderVdcStorageProfile']] if isinstance(data['targetProviderVDC']['StorageProfiles']['ProviderVdcStorageProfile'], dict) else data['targetProviderVDC']['StorageProfiles']['ProviderVdcStorageProfile']
            # creating list of source org vdc storage profiles found in target provider vdc
            storagePoliciesFound = [sourceDict for sourceDict in sourceOrgVDCStorageProfile for targetDict in
                                    targetPVDCStorageProfile if sourceDict['@name'] == targetDict['@name']]
            logger.debug("Storage Profiles Found in target Provider VDC are {}".format(storagePoliciesFound))
            # checking the length of profiles on source org vdc & storage profiles found on target provider vdc
            if len(sourceOrgVDCStorageProfile) != len(storagePoliciesFound):
                errorList.append("Storage profiles in Target PVDC should be same as those in Source Org VDC")

            # retrieving the storage profiles of the target provider vdc
            targetStorageProfiles = self.rollback.apiData['targetProviderVDC']['StorageProfiles']['ProviderVdcStorageProfile'] if isinstance(self.rollback.apiData['targetProviderVDC']['StorageProfiles']['ProviderVdcStorageProfile'], list) else [self.rollback.apiData['targetProviderVDC']['StorageProfiles']['ProviderVdcStorageProfile']]

            # list to hold the disabled storage profiles in target PVDC which are from source org vdc
            targetPVDCDisabledStorageProfiles = []
            # iterating over the source org vdc storage profiles found in target provider vdc
            for storageProfile in storagePoliciesFound:
                # iterating over the storage profiles of target provider vdc
                for targetStorageProfile in targetStorageProfiles:
                    if storageProfile['@name'] == targetStorageProfile['@name']:
                        # get api call to retrieve the target pvdc storage profile details
                        getResponse = self.restClientObj.get(targetStorageProfile['@href'], self.headers)
                        if getResponse.status_code == requests.codes.ok:
                            getResponseDict = self.vcdUtils.parseXml(getResponse.content)
                            if getResponseDict['ProviderVdcStorageProfile']['Enabled'] == "false":
                                targetPVDCDisabledStorageProfiles.append(storageProfile['@name'])
                        else:
                            raise Exception("Failed to retrieve target provider vdc storage profile '{}' information".format(targetStorageProfile['@name']))
                        break

            # if targetPVDCDisabledStorageProfiles is not empty then appending the error message in errorList
            if targetPVDCDisabledStorageProfiles:
                errorList.append("Storage profiles '{}' disabled on target Provider VDC".format(', '.join(targetPVDCDisabledStorageProfiles)))

            # if errorList is not empty then raising all the exception present in the list
            if errorList:
                raise Exception('\n'.join(errorList))
            else:
                logger.debug("Validated successfully, storage Profiles in target PVDC are same as those of source Org VDC")
                logger.debug("Validated successfully, source org vdc storage profiles are all enabled in target provider vdc")

        except Exception:
            raise

    @isSessionExpired
    def getExternalNetworkMappedToEdgeGateway(self, edgeGatewayId, extNetDict):
        """
            Description : Get external network details mapped to edge gateway provided in the input file
        """
        try:
            # get source edge gateway name from edgegateway ID.
            sourceEdgeGateways = copy.deepcopy(self.rollback.apiData['sourceEdgeGateway'])
            if "gateway:" not in edgeGatewayId:
                edgeGatewayId = "urn:vcloud:gateway:{}".format(edgeGatewayId)
            sourceEdgeGatewayName = list(
                filter(lambda edgeGatewayData: edgeGatewayData['id'] == edgeGatewayId, sourceEdgeGateways))[0]['name']
            extNetName = extNetDict.get(sourceEdgeGatewayName, extNetDict.get('default'))
            if not extNetName:
                return None

            # Fetch target external network data from apiData
            targetExternalNetwork = self.rollback.apiData['targetExternalNetwork']
            return targetExternalNetwork[extNetName]
        except:
            raise

    @isSessionExpired
    def validateExternalNetworkWithNSXT(self):
        """
        Description : Validate whether the external network is linked to NSXT provided in the input file
        """
        try:
            if not self.rollback.apiData['sourceEdgeGateway']:
                return
            # Checking if target external network is present
            if 'targetExternalNetwork' not in self.rollback.apiData.keys():
                raise Exception("Target External Network not present")

            # Checking is NSXT Manager is present
            if not self.nsxManagerId:
                raise Exception("Incorrect NSX-T IP Address in input file. "
                                "Please check if the NSX-T IP Address matches the one in NSXT-Managers in vCD")

            # Fetch external network data from apiData
            targetExternalNetwork = self.rollback.apiData['targetExternalNetwork']
            errorList = list()

            # Checking if the target external network belongs to same NSXT provided in the input file
            for extNetName, extNetDetails in targetExternalNetwork.items():
                # Iterating over all the network backings to check for NSX ID.
                for networkBacking in extNetDetails.get('networkBackings', {}).get('values', []):
                    nsxtId = (networkBacking.get('networkProvider') or {}).get('id')
                    if nsxtId == self.nsxManagerId:
                        break
                else:
                    errorList.append("Target external network - {}, is not linked to NSX-T provided in the input "
                                     "file.".format(extNetName))
            if errorList:
                raise Exception('; '.join(errorList))
        except:
            raise

    @isSessionExpired
    def validateExternalNetworkSubnets(self):
        """
        Description :  Validate the external networks subnet configuration
        """
        try:
<<<<<<< HEAD
=======
            if not self.rollback.apiData['sourceEdgeGateway']:
                return
>>>>>>> 02184f1f
            logger.debug("Validate the external networks subnet configuration.")
            # reading the data from metadata
            data = self.rollback.apiData
            # Get external network to gateway mapping from orgvdc data
<<<<<<< HEAD
            extNetDict = self.orgVdcDict.get('ExternalNetwork')
=======
            extNetDict = self.orgVdcDict.get('Tier0Gateways')
>>>>>>> 02184f1f
            errorList = list()

            # comparing the source and target external network subnet configuration
            if 'sourceExternalNetwork' not in data.keys() or 'targetExternalNetwork' not in data.keys():
                raise Exception('Target External Network not present')

            # Iterate over source edgeGateway and check subnets belongs to edgeGateway as well as external network.
            for edgeGateway in copy.deepcopy(self.rollback.apiData['sourceEdgeGateway']):
                # Get the uplinks for edge gateway
                edgeGatewayUplinksData = edgeGateway['edgeGatewayUplinks']
                # Get Target External network belongs to edge gateway.
                extNetName = extNetDict.get(edgeGateway['name'], extNetDict.get('default'))
                if not extNetName:
                    continue
                # get external network details from metadata.
                targetExternalNetwork = self.rollback.apiData['targetExternalNetwork'][extNetName]
                sourceExternalGatewayAndPrefixList = {(subnet['gateway'], subnet['prefixLength']) for edgeGatewayUplink
                                                      in edgeGatewayUplinksData for subnet in
                                                      edgeGatewayUplink['subnets']['values']}
                targetExternalGatewayList = [targetExternalGateway['gateway'] for targetExternalGateway in
                                             targetExternalNetwork['subnets']['values']]
                targetExternalPrefixLengthList = [targetExternalGateway['prefixLength'] for targetExternalGateway in
                                                  targetExternalNetwork['subnets']['values']]
                sourceNetworkAddressList = [
                    ipaddress.ip_network('{}/{}'.format(externalGateway, externalPrefixLength), strict=False)
                    for externalGateway, externalPrefixLength in sourceExternalGatewayAndPrefixList]
                targetNetworkAddressList = [
                    ipaddress.ip_network('{}/{}'.format(externalGateway, externalPrefixLength), strict=False)
                    for externalGateway, externalPrefixLength in
                    zip(targetExternalGatewayList, targetExternalPrefixLengthList)]
                if not all(sourceNetworkAddress in targetNetworkAddressList for sourceNetworkAddress in
                           sourceNetworkAddressList):
                    errorList.append(
                        'All the Source External Networks Subnets are not present in Target External Network - {} for edgeGateway {}.'.format(
                            extNetName, edgeGateway['name']))

            if errorList:
                raise Exception('; '.join(errorList))
            else:
                logger.debug(
                    'Validated successfully, all the Source External Networks Subnets are present in Target External Network.')

        except Exception:
            raise

    @isSessionExpired
    def getOrgVDCAffinityRules(self, orgVDCId):
        """
        Description : Get Org VDC affinity rules
        Parameters :  orgVDCId - org VDC id (STRING)
        """
        try:
            logger.debug("Getting Source Org VDC affinity rules")
            vdcId = orgVDCId.split(':')[-1]
            # url to retrieve org vdc affinity rules
            url = "{}{}".format(vcdConstants.XML_API_URL.format(self.ipAddress),
                                vcdConstants.ORG_VDC_AFFINITY_RULES.format(vdcId))
            # get api call to retrieve org vdc affinity rules
            response = self.restClientObj.get(url, self.headers)
            responseDict = self.vcdUtils.parseXml(response.content)
            if response.status_code == requests.codes.ok:
                data = self.rollback.apiData
                data['sourceVMAffinityRules'] = responseDict['VmAffinityRules']['VmAffinityRule'] if responseDict['VmAffinityRules'].get('VmAffinityRule', None) else {}
                logger.debug("Retrieved Source Org VDC affinity rules Successfully")
            else:
                raise Exception("Failed to retrieve VM Affinity rules of source Org VDC due to {}".format(responseDict['Error']['@message']))
        except Exception:
            raise

    @isSessionExpired
    def getOrgVDCEdgeGateway(self, orgVDCId):
        """
        Description : Gets the list of all Edge Gateways for the specified Organization VDC
        Parameters  : orgVDCId - source Org VDC Id (STRING)
        Returns     : Org VDC edge gateway dict (DICTIONARY)
        """
        try:
            logger.debug("Getting Org VDC Edge Gateway details")
            url = "{}{}?filter=(orgVdc.id=={})&sortAsc=name".format(vcdConstants.OPEN_API_URL.format(self.ipAddress),
                                                       vcdConstants.ALL_EDGE_GATEWAYS, orgVDCId)
            # get api call to retrieve all edge gateways of the specified org vdc
            response = self.restClientObj.get(url, self.headers)
            responseDict = response.json()
            edgeGatewayData = {}
            if response.status_code == requests.codes.ok:
                logger.debug("Org VDC Edge gateway details retrieved successfully.")
                resultTotal = responseDict['resultTotal']
                edgeGatewayData = copy.deepcopy(responseDict)
                edgeGatewayData['values'] = []
            else:
                raise Exception('Failed to retrieve Org VDC Edge gateway details due to: {}'.format(responseDict['message']))
            pageNo = 1
            pageSizeCount = 0
            resultList = []
            while resultTotal > 0 and pageSizeCount < resultTotal:
                url = "{}{}?page={}&pageSize={}&filter=(orgVdc.id=={})&sortAsc=name".format(vcdConstants.OPEN_API_URL.format(self.ipAddress),
                                                        vcdConstants.ALL_EDGE_GATEWAYS, pageNo, 15, orgVDCId)
                getSession(self)
                response = self.restClientObj.get(url, self.headers)
                if response.status_code == requests.codes.ok:
                    responseDict = response.json()
                    edgeGatewayData['values'].extend(responseDict['values'])
                    pageSizeCount += len(responseDict['values'])
                    logger.debug('Org VDC Edge Gateway result pageSize = {}'.format(pageSizeCount))
                    pageNo += 1
                    resultTotal = responseDict['resultTotal']
                else:
                    responseDict = response.json()
                    raise Exception('Failed to get Org VDC Edge Gateway details due to: {}'.format(responseDict['message']))
            logger.debug('Total Org VDC Edge Gateway result count = {}'.format(len(resultList)))
            logger.debug('All Org VDC Edge Gateway successfully retrieved')
            return edgeGatewayData
        except Exception:
            raise

    @isSessionExpired
    def getOrgVDCEdgeGatewayId(self, orgVDCId, saveResponse=False):
        """
        Description :   Get source edge gateway ID's
        Parameters  :   orgVDCId    -   id of the source org vdc (STRING)
        """
        try:
            responseDict = self.getOrgVDCEdgeGateway(orgVDCId)
            logger.debug('Getting the source Edge gateway details')
            data = self.rollback.apiData

            if saveResponse:
                data['sourceEdgeGateway'] = [] if not responseDict['values'] else responseDict['values']

            return [value['id'] for value in responseDict['values']]
        except Exception:
            raise

    @isSessionExpired
    def getEdgeGatewayAdminApiDetails(self, edgeGatewayId, staticRouteDetails = None, returnDefaultGateway = False):
        """
            Description :   Get details of edge gateway from admin API
            Parameters  :   edgeGatewayId   -   Edge Gateway ID  (STRING)
                            staticRouteDetails  -   Destails of static routes
                            returnDefaultGateway    -   Flag if default gateway details are to be returned
            Returns     :   Details of edge gateway
        """
        try:
            defaultGatewayDict= dict()
            noSnatList = list()
            allnonDefaultGatewaySubnetList = list()
            logger.debug('Getting Edge Gateway Admin API details')
            url = '{}{}'.format(vcdConstants.XML_ADMIN_API_URL.format(self.ipAddress),
                                vcdConstants.UPDATE_EDGE_GATEWAY_BY_ID.format(edgeGatewayId))
            headers = {'Authorization': self.headers['Authorization'],
                       'Accept': vcdConstants.GENERAL_JSON_ACCEPT_HEADER}
            response = self.restClientObj.get(url, headers)
            if response.status_code == requests.codes.ok:
                responseDict = response.json()
                for eachGatewayInterface in responseDict['configuration']['gatewayInterfaces']['gatewayInterface']:
                    for eachSubnetParticipant in eachGatewayInterface['subnetParticipation']:
                        # gather data of default gateway
                        if eachSubnetParticipant['useForDefaultRoute'] == True:
                            defaultGatewayDict['gateway'] = eachSubnetParticipant['gateway']
                            defaultGatewayDict['netmask'] = eachSubnetParticipant['netmask']
                            defaultGatewayDict['subnetPrefixLength'] = eachSubnetParticipant['subnetPrefixLength']
                            defaultGatewayDict['ipRanges'] = list()
                            if eachSubnetParticipant['ipRanges'] is not None:
                                for eachIpRange in eachSubnetParticipant['ipRanges']['ipRange']:
                                    defaultGatewayDict['ipRanges'].append('{}-{}'.format(eachIpRange['startAddress'],
                                                                                         eachIpRange['endAddress']))
                            # if ip range is not present assign ip address as ipRange
                            elif eachSubnetParticipant['ipRanges'] is None:
                                defaultGatewayDict['ipRanges'].append('{}-{}'.format(eachSubnetParticipant['ipAddress'],
                                                                                     eachSubnetParticipant['ipAddress']))
                            else:
                                return ['Failed to get default gateway sub allocated IPs\n']
                        else:
                            if eachGatewayInterface['interfaceType'] == 'uplink':
                                allnonDefaultGatewaySubnetList.extend(eachGatewayInterface['subnetParticipation'])
                            if staticRouteDetails is not None:
                                # if current interface has static routes
                                if eachGatewayInterface['name'] in staticRouteDetails.keys():
                                    noSnatList.append(staticRouteDetails[eachGatewayInterface['name']]['network'])
                if defaultGatewayDict == {} and returnDefaultGateway is True:
                    return ['Default Gateway not configured on Edge Gateway\n']
                if returnDefaultGateway is False and noSnatList is not []:
                    return allnonDefaultGatewaySubnetList, defaultGatewayDict, noSnatList
                else:
                    return defaultGatewayDict
            else:
                return ['Failed to get edge gateway admin api response\n']
        except Exception:
            raise

    @isSessionExpired
    def getEdgesExternalNetworkDetails(self, edgeGatewayId):
        """
            Description :   Get details of all the external networks in a edge gateway
            Parameters  :   edgeGatewayId   -   Edge Gateway ID  (STRING)
            Returns     :   Details of edge interfaces
        """
        try:
            url = '{}{}'.format(vcdConstants.XML_VCD_NSX_API.format(self.ipAddress),
                                vcdConstants.EDGES_EXTERNAL_NETWORK.format(edgeGatewayId))
            headers = {'Authorization': self.headers['Authorization'],
                       'Accept': vcdConstants.GENERAL_JSON_ACCEPT_HEADER}
            response = self.restClientObj.get(url, headers)
            if response.status_code == requests.codes.ok:
                return response.json()['edgeInterfaces']
            else:
                raise Exception('Failed to retrieve static routing configuration')
        except Exception:
            raise

    @isSessionExpired
    def getStaticRoutesDetails(self, edgeGatewayId):
        """
            Description :   Get details of static routes connected to edge gateway
            Parameters  :   edgeGatewayId   -   Edge Gateway ID  (STRING)
            Returns     :   details of static routes (DICT)
        """
        try:
            allStaticRouteDict = dict()
            logger.debug('Getting static route details')
            url = '{}{}'.format(vcdConstants.XML_VCD_NSX_API.format(self.ipAddress),
                                vcdConstants.STATIC_ROUTING_CONFIG.format(edgeGatewayId))
            headers = {'Authorization': self.headers['Authorization'],
                       'Accept': vcdConstants.GENERAL_JSON_ACCEPT_HEADER}
            response = self.restClientObj.get(url, headers)
            if response.status_code == requests.codes.ok:
                responseDict = response.json()
                if responseDict['staticRoutes'] != {}:
                    edgesEternalNetworkList = self.getEdgesExternalNetworkDetails(edgeGatewayId)
                    allStaticRoutes = responseDict['staticRoutes']['staticRoutes']
                    for eachStaticRoute in allStaticRoutes:
                        if eachStaticRoute.get('vnic'):
                            for eachExternalNetworkInEdges in edgesEternalNetworkList:
                                if int(eachStaticRoute['vnic']) == eachExternalNetworkInEdges['index']:
                                    allStaticRouteDict[eachExternalNetworkInEdges['name']] = eachStaticRoute
                                    break
                    return allStaticRouteDict
                else:
                    logger.debug('No static routes present')
                    return None
            else:
                raise Exception('Failed to get static routing configuration')
        except Exception:
            raise

    @isSessionExpired
    def retrieveNetworkListFromMetadata(self, orgVdcId, orgVDCType='source', dfwStatus=False):
        """
            Description :   Gets the details of all the Org VDC Networks as per the status saved in metadata
            Parameters  :   orgVDCId     - source Org VDC Id (STRING)
                            orgVDCType   - type of Org VDC i.e. source/target (STRING)
                            dfwStatus    - True - to make ownerRef False - OrgVDCID
            Returns     :   Org VDC Networks object (LIST)
        """
        networkList = list()
        networkType = 'sourceOrgVDCNetworks' if orgVDCType == 'source' else 'targetOrgVDCNetworks'
        orgVdcNetworkList = self.getOrgVDCNetworks(orgVdcId, networkType, dfwStatus=dfwStatus, saveResponse=False)
        sourceNetworkStatus = self.rollback.apiData[networkType]

        for network in orgVdcNetworkList:
            if network['name'] in sourceNetworkStatus:
                for name, data in sourceNetworkStatus.items():
                    if data['id'] == network['id']:
                        network['subnets']['values'][0]['enabled'] = sourceNetworkStatus[network['name']]['enabled']
                        network['networkType'] = sourceNetworkStatus[network['name']]['networkType']
                        network['connection'] = sourceNetworkStatus[network['name']]['connection']
                        networkList.append(network)
        return networkList

    @isSessionExpired
    def getVCDuuid(self):
        """
        Description : This method return the UUID of vcd
        Returns     : UUID of vCD (STRING)
        """
        logger.debug("Fetching UUID of vCD")
        url = vcdConstants.XML_API_URL.format(self.ipAddress) + "site"
        response = self.restClientObj.get(url, headers=self.headers)
        if response.status_code == requests.codes.ok:
            # Fetching UUID of vCD
            vcdUUID = self.vcdUtils.parseXml(response.content)["Site"]["@id"]
            return vcdUUID
        else:
            raise Exception("Failed to fetch UUID of vCD")

    @isSessionExpired
    def getOrgVDCNetworks(self, orgVDCId, orgVDCNetworkType, sharedNetwork=False, dfwStatus=False, saveResponse=True):
        """
        Description :   Gets the details of all the Organizational VDC Networks for specific org VDC
        Parameters  :   orgVDCId            - source Org VDC Id (STRING)
                        orgVDCNetworkType   - type of Org VDC Network (STRING)
                        sharedNetwork       - fetch shared networks as well (BOOLEAN)
                        dfwStatus           - status to check ownerref (BOOLEAN)
        Returns     :   Org VDC Networks object (LIST)
        """
        try:
            if float(self.version) <= float(vcdConstants.API_VERSION_PRE_ZEUS):
                key = 'orgVdc'
                urlForNetworks = "{}{}?filter=({}.id=={})&sortAsc=name"
                urlForNetworksPagenation = "{}{}?page={}&pageSize={}&sortAsc=name&filter=({}.id=={})"
            elif float(self.version) >= float(vcdConstants.API_VERSION_ZEUS) and sharedNetwork:
                key = 'ownerRef'
                urlForNetworks = "{}{}?sortAsc=name&filter=(({}.id=={});(_context==includeAccessible))"
                urlForNetworksPagenation = "{}{}?page={}&pageSize={}&filter=(({}.id=={});(_context==includeAccessible))&sortAsc=name"
            else:
                key = 'ownerRef'
                urlForNetworks = "{}{}?filter=({}.id=={})&sortAsc=name"
                urlForNetworksPagenation = "{}{}?page={}&pageSize={}&filter=({}.id=={})&sortAsc=name"

            ownerRefslist = self.rollback.apiData['OrgVDCGroupID'].values() if self.rollback.apiData.get(
                'OrgVDCGroupID') else []

            if dfwStatus and ownerRefslist:
                orgVDCIdList = list(ownerRefslist) + [orgVDCId]
            else:
                orgVDCIdList = [orgVDCId]

            orgVDCNetworkList = list()
            logger.debug("Getting Org VDC network details")

            for orgVDCId in orgVDCIdList:
                # url to retrieve all the org vdc networks of the specified org vdc
                url = urlForNetworks.format(
                    vcdConstants.OPEN_API_URL.format(self.ipAddress),
                    vcdConstants.ALL_ORG_VDC_NETWORKS, key, orgVDCId)
                # get api call to retrieve all the org vdc networks of the specified org vdc
                response = self.restClientObj.get(url, self.headers)
                responseDict = response.json()

                if response.status_code == requests.codes.ok:
                    logger.debug("Retrieved Org VDC Network details successfully")
                    resultTotal = responseDict['resultTotal']
                else:
                    raise Exception('Failed to get Org VDC network details due to: {}'.format(responseDict['message']))

                pageNo = 1
                pageSizeCount = 0
                resultList = []
                logger.debug('Getting Org VDC Networks')
                while resultTotal > 0 and pageSizeCount < resultTotal:
                    url = urlForNetworksPagenation.format(vcdConstants.OPEN_API_URL.format(self.ipAddress),
                                                            vcdConstants.ALL_ORG_VDC_NETWORKS, pageNo,
                                                            15, key, orgVDCId)
                    getSession(self)
                    response = self.restClientObj.get(url, self.headers)
                    if response.status_code == requests.codes.ok:
                        responseDict = response.json()
                        resultList.extend(responseDict['values'])
                        pageSizeCount += len(responseDict['values'])
                        logger.debug('Org VDC Networks result pageSize = {}'.format(pageSizeCount))
                        pageNo += 1
                        resultTotal = responseDict['resultTotal']
                    else:
                        responseDict = response.json()
                        raise Exception('Failed to get Org VDC network details due to: {}'.format(responseDict['message']))
                logger.debug('Total Org VDC Networks result count = {}'.format(len(resultList)))
                logger.debug('All Org VDC Networks successfully retrieved')

                for network in resultList:
                    orgVDCNetworkList.append(network)

            if saveResponse:
                networkDataToSave = {}
                for network in orgVDCNetworkList:
                    networkDataToSave[network['name']] = {
                        'id': network['id'],
                        'enabled': network['subnets']['values'][0]['enabled'],
                        'networkType': network['networkType'],
                        'connection': network['connection'],
                        'vdcName': network[key]['name']
                    }
                self.rollback.apiData[orgVDCNetworkType] = networkDataToSave
            return orgVDCNetworkList
        except Exception:
            raise

    @isSessionExpired
    def getOrgVDCNetworkDHCPConfig(self, orgVDCNetworksList):
        """
        Description - Get Org VDC Networks DHCP config details
        """
        try:
            allOrgVDCNetworkDHCPList = list()
            if float(self.version) >= float(vcdConstants.API_VERSION_ZEUS):
                logger.debug('Validating Isolated OrgVDCNetwork DHCP configuration')
                for orgVDCNetwork in orgVDCNetworksList:
                    disabledDhcpPools = bool()
                    tempDhcpPoolList = list()
                    if orgVDCNetwork['networkType'] == 'ISOLATED':
                        eachOrgVDCNetworkDict = dict()
                        url = "{}{}".format(vcdConstants.OPEN_API_URL.format(self.ipAddress),
                                            vcdConstants.ORG_VDC_NETWORK_DHCP.format(orgVDCNetwork['id']))
                        response = self.restClientObj.get(url, self.headers)
                        if response.status_code == requests.codes.ok:
                            responseDict = response.json()
                            if responseDict['enabled'] is False:
                                logger.warning('DHCP is disabled on OrgVDC Network: {}'.format(orgVDCNetwork['name']))
                                continue
                            else:
                                if responseDict.get('dhcpPools'):
                                    for eachDhcpPool in responseDict['dhcpPools']:
                                        if eachDhcpPool['enabled'] is False:
                                            disabledDhcpPools = True
                                        else:
                                            tempDhcpPoolList.append(eachDhcpPool)
                                    responseDict['dhcpPools'] = tempDhcpPoolList
                                else:
                                    logger.warning("DHCP pools not present on OrgVDC Network: {}".format(orgVDCNetwork['name']))
                        else:
                            raise Exception('Unable to getOrgVDC Network DHCP configuration')
                        eachOrgVDCNetworkDict[orgVDCNetwork['name']] = responseDict
                        allOrgVDCNetworkDHCPList.append(eachOrgVDCNetworkDict)
                    if disabledDhcpPools is True:
                        logger.warning("DHCP pools in OrgVDC network: {} are in disabled state and will not be migrated to target".format(orgVDCNetwork['name']))
                self.rollback.apiData['OrgVDCIsolatedNetworkDHCP'] = allOrgVDCNetworkDHCPList
            else:
                self.rollback.apiData['OrgVDCIsolatedNetworkDHCP'] = allOrgVDCNetworkDHCPList
        except Exception:
            raise

    @isSessionExpired
    def validateStaticIpPoolForNonDistributedRouting(self, orgVdcNetworkList, vdcDict):
        """
            Description : Validate that OrgVDC network has static IP pool with free IPs
            Parameters  : orgVdcNetworkList - Org VDC's network list for a specific Org VDC (LIST)
        """
        try:
            logger.debug("Validating OrgVDC networks")
            if float(self.version) < float(vcdConstants.API_VERSION_ANDROMEDA_10_3_2):
                return

            errorList = list()
            for sourceOrgVDCNetwork in orgVdcNetworkList:
                distNetworkFlag = False
                # Continue if the OrgVDC network is not routed network.
                if not (sourceOrgVDCNetwork['networkType'] == 'NAT_ROUTED'
                        and sourceOrgVDCNetwork['connection']['connectionTypeValue'] == 'INTERNAL'):
                    continue

                dnsRelayConfig = self.getEdgeGatewayDnsConfig(sourceOrgVDCNetwork['connection']['routerRef']['id'].
                                                              split(':')[-1], False)
                orgvdcNetworkGatewayIp = sourceOrgVDCNetwork['subnets']['values'][0]['gateway']
                orgvdcNetworkDns = sourceOrgVDCNetwork['subnets']['values'][0]['dnsServer1']
                ipRanges = sourceOrgVDCNetwork['subnets']['values'][0]['ipRanges']['values']
                if (dnsRelayConfig and orgvdcNetworkGatewayIp == orgvdcNetworkDns) or vdcDict.get(
                        'NonDistributedNetworks'):
                    distNetworkFlag = True

                if distNetworkFlag and sourceOrgVDCNetwork['networkType'] == 'NAT_ROUTED':
                    # check for implicite type creation of Non-Distributed OrgVDC network.
                    if not ipRanges:
                        errorList.append("Non-Distributed routing for routed OrgVDC network requires to Configure "
                                         "static ip pool for routed OrfVDC network : {}".format(sourceOrgVDCNetwork['name']))

                    totalIpCount = sourceOrgVDCNetwork['subnets']['values'][0]['totalIpCount']
                    usedIpCount = sourceOrgVDCNetwork['subnets']['values'][0]['usedIpCount']
                    if not(usedIpCount < totalIpCount):
                        errorList.append("Free IPs are required in OrgVDC network {}, but enough free IPs are not "
                                         "present.".format(sourceOrgVDCNetwork['name']))
            if errorList:
                raise ValidationError(',\n'.join(errorList))
        except Exception:
            raise

    @isSessionExpired
    def validateDHCPEnabledonIsolatedVdcNetworks(self, orgVdcNetworkList, edgeGatewayList, edgeGatewayDeploymentEdgeCluster, nsxtObj):
        """
        Description : Validate that DHCP is not enabled on isolated Org VDC Network
        Parameters  : orgVdcNetworkList - Org VDC's network list for a specific Org VDC (LIST)
        """
        try:
            logger.debug('Validating whether DHCP is enabled on source Isolated Org VDC network')
            DHCPEnabledList = list()
            # iterating over the org vdc network list
            for orgVdcNetwork in orgVdcNetworkList:
                # checking only for isolated Org VDC Network
                if orgVdcNetwork['networkType'] == 'ISOLATED':
                    url = "{}{}/{}".format(vcdConstants.OPEN_API_URL.format(self.ipAddress),
                                           vcdConstants.ALL_ORG_VDC_NETWORKS,
                                           vcdConstants.DHCP_ENABLED_FOR_ORG_VDC_NETWORK_BY_ID.format(orgVdcNetwork['id']))
                    # get api call to retrieve org vdc networks on which dhcp is enabled
                    response = self.restClientObj.get(url, self.headers)
                    if response.status_code == requests.codes.ok:
                        responseDict = response.json()
                        # checking for enabled parameter in response
                        if responseDict['enabled']:
                            DHCPEnabledList.append(orgVdcNetwork['name'])
                            if len(edgeGatewayList) == 0:
                                if edgeGatewayDeploymentEdgeCluster is not None:
                                    logger.debug("DHCP is enabled on source Isolated Org VDC Network. But source edge gateway is not present.Checking edgeGatewayDeploymentEdgeCluster")
                                    self.validateEdgeGatewayDeploymentEdgeCluster(edgeGatewayDeploymentEdgeCluster, nsxtObj)
                                else:
                                    raise Exception("DHCP is enabled on source Isolated Org VDC Network, but neither Source EdgeGateway is present nor 'EdgeGatewayDeploymentEdgeCluster' is provided in the input file.")
                        else:
                            logger.debug("Validated Successfully, DHCP is not enabled on Isolated Org VDC Network.")
                    else:
                        responseDict = response.json()
                        raise Exception('Failed to fetch DHCP details from Isolated network due to {}'.format
                                        (responseDict['message']))
            if len(DHCPEnabledList) > 0:
                logger.debug("DHCP is enabled on Isolated Org VDC Network: '{}'".format(', '.join(DHCPEnabledList)))

            if (DHCPEnabledList and float(self.version) <= float(vcdConstants.API_VERSION_PRE_ZEUS)):
                raise Exception(
                    "DHCP is not supported with API version 34.0 but is enabled on source Isolated Org VDC Network - {}".format(','.join(DHCPEnabledList))
                )
        except Exception:
            raise

    @isSessionExpired
    def validateOrgVDCNetworkShared(self, sourceOrgVDCId):
        """
        Description :   Validates if Org VDC Networks are not Shared
        Parameters  :   sourceOrgVDCId   -   ID of source org vdc (STRING)
        """
        try:
            # Shared networks are supported starting from Andromeda build
            if float(self.version) >= float(vcdConstants.API_VERSION_ANDROMEDA):
                return

            # iterating over the org vdc networks
            orgVdcNetworkSharedList = list()
            for orgVdcNetwork in self.getOrgVDCNetworks(sourceOrgVDCId, 'sourceOrgVDCNetworks', saveResponse=False, sharedNetwork=True):
                # checking only for isolated Org VDC Network
                if bool(orgVdcNetwork['shared']):
                    orgVdcNetworkSharedList.append(orgVdcNetwork['name'])
            if orgVdcNetworkSharedList:
                raise Exception("Org VDC Network {} is a shared network. No shared networks should exist.".format(','.join(orgVdcNetworkSharedList)))
            else:
                logger.debug("Validated Successfully, No Source Org VDC Networks are shared")
        except Exception:
            raise

    @isSessionExpired
    def validateOrgVDCNetworkDirect(self, orgVdcNetworkList, vdcDict, transportZone, nsxtObj):
        """
        Description :   Validates if Source Org VDC Networks are not direct networks
        Parameters  :   orgVdcNetworkList   -   list of org vdc network list (LIST)
                        nsxtProviderVDCName - Name of NSX-T PVDC
        """
        try:
            orgVdcNetworkDirectList = list()
            errorlist = list()
            for orgVdcNetwork in orgVdcNetworkList:
                if orgVdcNetwork['networkType'] == 'DIRECT':
                    parentNetworkId = orgVdcNetwork['parentNetworkId']
                    networkName, exception = self.validateExternalNetworkdvpg(parentNetworkId, vdcDict, orgVdcNetwork['name'], orgVdcNetwork)
                    if networkName:
                        orgVdcNetworkDirectList.append(networkName)
                    if exception:
                        errorlist.append(exception)
            if orgVdcNetworkDirectList:
                logger.info('Validating Transport Zone {} present in the NSX-T'.format(transportZone))
                exception = nsxtObj.validateDirectNetworkTZ(transportZone)
                if exception:
                    errorlist.append(exception)
            if orgVdcNetworkDirectList and float(self.version) <= float(vcdConstants.API_VERSION_ZEUS):
                raise Exception("Direct network {} exist in source Org VDC. Direct networks can't be migrated to target Org VDC".format(','.join(orgVdcNetworkDirectList)))
            elif float(self.version) <= float(vcdConstants.API_VERSION_ZEUS):
                logger.debug("Validated Successfully, No direct networks exist in Source Org VDC")
            if errorlist:
                raise Exception('; '.join(errorlist))
        except Exception:
            raise

    @isSessionExpired
    def getSourceExternalNetworkName(self, edgeGatewayIdList):
        """
            Description :   Fetch name of source external networks
            Parameters  :   edgeGatewayIdList   -   List of Id's of the Edge Gateway  (STRING)
        """
        sourceExternalNetworks = []
        for sourceEdgeGatewayId in edgeGatewayIdList:
            edgeGatewayId = sourceEdgeGatewayId.split(':')[-1]
            url = "{}{}".format(vcdConstants.XML_ADMIN_API_URL.format(self.ipAddress),
                                vcdConstants.UPDATE_EDGE_GATEWAY_BY_ID.format(edgeGatewayId))
            acceptHeader = vcdConstants.GENERAL_JSON_ACCEPT_HEADER
            headers = {'Authorization': self.headers['Authorization'], 'Accept': acceptHeader}
            # retrieving the details of the edge gateway
            response = self.restClientObj.get(url, headers)
            if response.status_code == requests.codes.ok:
                responseDict = response.json()
                for gatewayInterface in responseDict['configuration']['gatewayInterfaces']['gatewayInterface']:
                    if gatewayInterface['interfaceType'] == 'uplink':
                        sourceExternalNetworks.append(gatewayInterface['name'])
        return set(sourceExternalNetworks)

    @isSessionExpired
    def getServiceGroups(self, orgVdcId):
        """
            Description :   Fetch name of source external networks
            Parameters  :   orgVdcId   -   OrgVDC Id in URN format  (STRING)
        """
        try:
            allServiceGroupsList = list()
            logger.debug('Getting details of Application services group')
            orgVdcIdStr = orgVdcId.split(':')[-1]
            url = "{}{}".format(vcdConstants.XML_VCD_NSX_API.format(self.ipAddress),
                            vcdConstants.GET_APPLICATION_SERVICE_GROUPS.format(orgVdcIdStr))
            response = self.restClientObj.get(url, self.headers)
            responseDict = self.vcdUtils.parseXml(response.content)
            if response.status_code == requests.codes.ok:
                for eachServiceGroup in responseDict['list']['applicationGroup']:
                    allServiceGroupsList.append(eachServiceGroup['name'])
                return allServiceGroupsList
            else:
                logger.error('Failed to get application services group details')
                raise Exception('Failed to get application services group details')
        except Exception:
            raise

    @isSessionExpired
    def validateEdgeGatewayUplinks(self, sourceOrgVDCId, edgeGatewayIdList, preCheck=False):
        """
            Description :   Validate Edge Gateway uplinks
            Parameters  :   edgeGatewayIdList   -   List of Id's of the Edge Gateway  (STRING)
        """
        try:
            # fetching network list
            errorList = list()
            sourceOrgVDCNetworks = self.getOrgVDCNetworks(sourceOrgVDCId, 'sourceOrgVDCNetworks', saveResponse=False)
            for sourceEdgeGatewayId in edgeGatewayIdList:
                edgeGatewayId = sourceEdgeGatewayId.split(':')[-1]

                # Filtering networks connected to edge gateway
                networkList = list(filter(lambda network: network.get('connection') and
                                          network.get('connection', {}).get('routerRef', {})
                                          .get('id') == sourceEdgeGatewayId and network
                                          .get('networkType') == 'NAT_ROUTED', sourceOrgVDCNetworks))
                url = "{}{}".format(vcdConstants.XML_ADMIN_API_URL.format(self.ipAddress),
                                    vcdConstants.UPDATE_EDGE_GATEWAY_BY_ID.format(edgeGatewayId))
                acceptHeader = vcdConstants.GENERAL_JSON_ACCEPT_HEADER
                headers = {'Authorization': self.headers['Authorization'], 'Accept': acceptHeader}
                # retrieving the details of the edge gateway
                response = self.restClientObj.get(url, headers)
                responseDict = response.json()
                if response.status_code == requests.codes.ok:
                    gatewayInterfaces = responseDict['configuration']['gatewayInterfaces']['gatewayInterface']
                    if len(gatewayInterfaces) > 9 and not networkList:
                        errorList.append('No more uplinks present on source Edge Gateway to connect dummy External Uplink')
                    # checking whether source edge gateway has rate limit configured
                    rateLimitEnabledInterfaces = [interface for interface in gatewayInterfaces if interface['applyRateLimit']]
                    for rateLimitEnabledInterface in rateLimitEnabledInterfaces:
                        logger.info(f"Validating whether source Org VDC Edge Gateway {responseDict['name']} has rate limit configured")
                        if float(self.version) < float(vcdConstants.API_VERSION_ANDROMEDA_10_3_2):
                            if preCheck:
                                errorList.append(f"The source OrgVDC EdgeGateway {responseDict['name']} has rate limit "
                                                 f"configured. External Network {rateLimitEnabledInterface['name']} "
                                                 f"Incoming {rateLimitEnabledInterface['inRateLimit']} Mbps, "
                                                 f"Outgoing {rateLimitEnabledInterface['outRateLimit']} Mbps. ")
                            else:
                                logger.warning(f"The source Org VDC Edge Gateway {responseDict['name']} has rate limit "
                                               f"configured. External Network {rateLimitEnabledInterface['name']} "
                                               f"Incoming {rateLimitEnabledInterface['inRateLimit']} Mbps, "
                                               f"Outgoing {rateLimitEnabledInterface['outRateLimit']} Mbps. "
                                               f"After migration apply equivalent Gateway QOS Profile to Tier-1 GW "
                                               f"backing the target Org VDC Edge Gateway directly in NSX-T.")
                else:
                    raise Exception('Failed to get Edge Gateway:{} Uplink details: {}'.format(
                        edgeGatewayId, responseDict['message']))
            if errorList:
                raise ValidationError(',\n'.join(errorList))
        except Exception:
            raise

    @isSessionExpired
    def _checkDistrbutedFirewallRuleObjectType(self, ruleList, orgVdcId, allSecurityGroups, v2tAssessment=False):
        """
            Description :   validate distributed firewall rules
            Parameters  :   ruleList   -   List of DFW rules  (LIST)
        """
        try:
            errorList = list()
            securityGroupErrors = list()
            InvalidRuleDict = defaultdict(set)
            InvalidSecurityGroupDict = defaultdict(set)
            layer3AppServicesList = list()
            # get layer3 services on source
            allAppServices = self.getApplicationServicesDetails(orgVdcId)

            #get all layer3 servicesBGP service is disabled
            for eachAppService in allAppServices:
                if eachAppService['layer'] == 'layer3':
                    layer3AppServicesList.append(eachAppService['name'])

            if not v2tAssessment:
                # get layer7 supported services
                allNetworkContextProfilesDict = self.getNetworkContextProfiles()

            # get service groups details
            serviceGroupsList = self.getServiceGroups(orgVdcId)
            for eachRule in ruleList:
                l3ServiceCnt = 0
                l7ServiceCnt = 0
                allSources = allDestinations = list()

                if eachRule.get('sources'):
                    allSources = eachRule['sources']['source'] if isinstance(eachRule['sources']['source'], list) else [eachRule['sources']['source']]
                if eachRule.get('destinations'):
                    allDestinations = eachRule['destinations']['destination'] if isinstance(eachRule['destinations']['destination'], list) else [eachRule['destinations']['destination']]

                for eachObject in allSources+allDestinations:
                    if v2tAssessment or float(self.version) >= float(vcdConstants.API_VERSION_ANDROMEDA):
                        if eachObject['type'] not in vcdConstants.DISTRIBUTED_FIREWALL_OBJECT_LIST_ANDROMEDA:
                            InvalidRuleDict[eachRule['name']].add(eachObject['type'])
                        elif eachObject['type'] == 'SecurityGroup':
                            errors = self.validateSecurityGroupObject(allSecurityGroups[eachObject['value']])
                            if errors:
                                InvalidSecurityGroupDict[eachRule['name']].add(f"{allSecurityGroups[eachObject['value']]['name']}")
                                if isinstance(errors, list):
                                    securityGroupErrors.extend(errors)

                    # For versions before Andromeda
                    elif eachObject['type'] not in vcdConstants.DISTRIBUTED_FIREWALL_OBJECT_LIST:
                        InvalidRuleDict[eachRule['name']].add(eachObject['type'])

                if eachRule.get('services'):
                    allServicesInRule = eachRule['services']['service'] \
                        if isinstance(eachRule['services']['service'], list) \
                        else [eachRule['services']['service']]
                    for eachRuleService in allServicesInRule:
                        withAppFlag = bool()
                        if eachRuleService.get('name'):
                            if eachRuleService['name'] in serviceGroupsList:
                                InvalidRuleDict[eachRule['name']].add('{}: {}'.format(eachRuleService['name'], 'is a service group'))
                                continue
                            if eachRuleService['name'] not in layer3AppServicesList:
                                if eachRuleService['name'].startswith('APP_'):
                                    eachRuleService['name'] = eachRuleService['name'][len('APP_'):]
                                    if eachRuleService['name'] == 'KASPERSKY':
                                        eachRuleService['name'] = 'KASPRSKY'
                                    withAppFlag = True

                                if not v2tAssessment:
                                    # compare service name with names of all L7 service
                                    if eachRuleService['name'] not in allNetworkContextProfilesDict.keys():
                                        if withAppFlag is True:
                                            InvalidRuleDict[eachRule['name']].add('{}{}: {}'.format('APP_', eachRuleService['name'], 'not present'))
                                        else:
                                            InvalidRuleDict[eachRule['name']].add('{}: {}'.format(eachRuleService['name'], 'not present'))
                                    else:
                                        l7ServiceCnt += 1
                            else:
                                l3ServiceCnt += 1
                        else:
                            if eachRuleService['protocolName'] == 'TCP' or eachRuleService['protocolName'] == 'UDP':
                                if not eachRuleService.get('sourcePort') or not eachRuleService.get('destinationPort'):
                                    InvalidRuleDict[eachRule['name']].add("{}:{}".format(eachRuleService['protocolName'], 'Any'))
                                else:
                                    l3ServiceCnt += 1
                        # if l3ServiceCnt >= 1 and l7ServiceCnt > 1:
                        #     msg = 'More than one Layer7 service present along with one or more layer3 service'
                        #     if msg not in InvalidRuleDict[eachRule['name']]:
                        #         InvalidRuleDict[eachRule['name']].append(msg)

            for rule, objList in InvalidRuleDict.items():
                errorList.append('Rule: {} has invalid objects: {}'.format(rule, ', '.join(objList)))

            for rule, objList in InvalidSecurityGroupDict.items():
                errorList.append('Rule: {} has invalid security group objects: {}'.format(rule, ', '.join(objList)))

            return errorList + securityGroupErrors

        except Exception:
            raise

    @staticmethod
    def validateSecurityGroupObject(securityGroup):
        """
        Description :   Validates security group
        Parameters  :   securityGroup   -  Security group object (DICT)
        Returns     :   Validation errors on provided security group
        """
        if securityGroup.get('isValidated'):
            return True

        errors = list()
        if securityGroup.get('excludeMember'):
            errors.append(f"Security Group ({securityGroup['name']}): 'Exclude Members' not supported")

        if securityGroup.get('member'):
            includeMembers = (
                securityGroup['member']
                if isinstance(securityGroup['member'], list)
                else [securityGroup['member']])
            for member in includeMembers:
                if member['type']['typeName'] not in ['VirtualMachine', 'SecurityTag', 'IPSet', 'Network']:
                    errors.append(
                        f"Security Group ({securityGroup['name']}): {member['type']['typeName']} not supported in "
                        f"'Include Members'")

        if securityGroup.get('dynamicMemberDefinition'):
            dynamicSets = (
                securityGroup['dynamicMemberDefinition']['dynamicSet']
                if isinstance(securityGroup['dynamicMemberDefinition']['dynamicSet'], list)
                else [securityGroup['dynamicMemberDefinition']['dynamicSet']])

            for setId, dynset in enumerate(dynamicSets):
                setId = setId+1
                criteriaPrefix = f"Security Group ({securityGroup['name']}) - Criteria ({setId}):"
                if dynset['operator'] == 'AND':
                    errors.append(f"{criteriaPrefix} 'AND' operation is not supported")

                dynamicCriteria = dynset['dynamicCriteria'] if isinstance(dynset['dynamicCriteria'], list) else [dynset['dynamicCriteria']]
                hasOR = False
                for ruleId, rule in enumerate(dynamicCriteria):
                    ruleId = ruleId+1
                    rulePrefix = f"Security Group ({securityGroup['name']}) - Criteria ({setId}) - Rule ({ruleId}):"
                    if rule['operator'] == 'OR':
                        hasOR = True

                    if rule['key'] not in ['VM.NAME', 'VM.SECURITY_TAG']:
                        key = "'VM Guest OS Name'" if rule['key'] == 'VM.GUEST_OS_FULL_NAME' else rule['key']
                        errors.append(f"{rulePrefix} {key} is not supported")
                    elif rule['key'] == 'VM.NAME' and rule['criteria'] not in ['contains', 'starts_with']:
                        errors.append(
                            f"{rulePrefix} {rule['criteria']} is not supported with {rule['key']}")
                    elif rule['key'] == 'VM.SECURITY_TAG' and rule['criteria'] not in [
                            'contains', 'starts_with', 'ends_with']:
                        errors.append(
                            f"{rulePrefix} {rule['criteria']} is not supported with {rule['key']}")

                if len(dynamicCriteria) > 4:
                    errors.append(f"{criteriaPrefix} At most four rules are supported")
                if hasOR:
                    errors.append(f"{criteriaPrefix} 'Match Any' condition is not supported")

        securityGroup['isValidated'] = errors
        return errors

    @isSessionExpired
    def getNetworkContextProfiles(self):
        """
            Description :   Get all the network context profiles
            Returns     :   All layer7 services
        """
        try:
            logger.debug('Getting all network context profiles')
            allNetContextProfiles = dict()
            pageNo = 1
            resultCnt = 0
            # fetching name of NSX-T backed provider vdc
            tpvdcName = self.rollback.apiData['targetProviderVDC']['@name']

            # fetching NSX-T manager id
            nsxtManagerId = self.getNsxtManagerId(tpvdcName)

            while True:
                url = '{}{}'.format(vcdConstants.OPEN_API_URL.format(self.ipAddress),'networkContextProfiles?page={}&pageSize=25&filter=_context=={}&sortAsc=name'.format(str(pageNo), nsxtManagerId))
                response = self.restClientObj.get(url, self.headers)
                if response.status_code == requests.codes.ok:
                    responseDict = response.json()
                    if isinstance(responseDict['values'], list) and responseDict['values'] != []:
                        for eachVal in responseDict['values']:
                            allNetContextProfiles[eachVal['name']] = eachVal
                            resultCnt += 1
                        pageNo += 1
                    if responseDict['resultTotal'] == resultCnt:
                        break
                else:
                    logger.error('Failed to get Network  context profiles')
            return allNetContextProfiles
        except Exception:
             raise

    @isSessionExpired
    def getApplicationServicesDetails(self, orgVdcId):
        """
            Description :   Get all the application services
            Parameters  :   orgVdcId   -   OrgVDC ID  (STRING)
            Returns     :   All layer3 application services
        """
        try:
            allLayer3AppServicesDict = dict()
            logger.debug('Getting details of Application services')
            orgVdcIdStr = orgVdcId.split(':')[-1]
            url = "{}{}".format(vcdConstants.XML_VCD_NSX_API.format(self.ipAddress),
                            vcdConstants.GET_APPLICATION_SERVICES.format(orgVdcIdStr))
            response = self.restClientObj.get(url, self.headers)
            if response.status_code == requests.codes.ok:
                responseDict = self.vcdUtils.parseXml(response.content)

                return responseDict['list']['application']
            else:
                logger.error('Failed to get application services details')
                raise Exception("Failed to get application services details")
        except Exception:
            raise

    @isSessionExpired
    def getDistributedFirewallConfig(self, orgVdcId=None, validation=False, validateRules=True, v2tAssessmentMode=False):
        """
            Description :   Get DFW configuration
            Parameters  :   orgVdcId   -   OrgVDC ID  (STRING)
            Returns     :   List of all the exceptions
        """
        if not validation and self.l3DfwRules is not None:
            return self.l3DfwRules

        try:
            logger.debug("Getting Org VDC Distributed Firewall details")
            allErrorList = list()
            orgVdcId = orgVdcId or self.rollback.apiData['sourceOrgVDC']['@id']
            orgVdcIdStr = orgVdcId.split(':')[-1]
            url = "{}{}".format(vcdConstants.XML_VCD_NSX_API.format(self.ipAddress),
                            vcdConstants.GET_DISTRIBUTED_FIREWALL.format(orgVdcIdStr))
            response = self.restClientObj.get(url, self.headers)
            responseDict = self.vcdUtils.parseXml(response.content)
            if response.status_code == requests.codes.ok:
                if not v2tAssessmentMode and float(self.version) <= float(vcdConstants.API_VERSION_PRE_ZEUS):
                    raise Exception('DFW feature is not available in API version 34.0')

                allLayer3Rules = []
                if responseDict['firewallConfiguration']['layer3Sections']['section'].get('rule'):
                    allLayer3Rules = responseDict['firewallConfiguration']['layer3Sections']['section']['rule'] \
                        if isinstance(responseDict['firewallConfiguration']['layer3Sections']['section']['rule'], list) \
                        else [responseDict['firewallConfiguration']['layer3Sections']['section']['rule']]

                    for l3rule in allLayer3Rules:
                        if not l3rule.get('name') or l3rule.get('name') == '':
                            l3rule['name'] = f"rule-{l3rule['@id']}"

                    allSecurityGroups = self.getSourceDfwSecurityGroups()

                    if validateRules:
                        allErrorList = self._checkDistrbutedFirewallRuleObjectType(
                            allLayer3Rules, orgVdcId, allSecurityGroups, v2tAssessment=v2tAssessmentMode)

                    if validation:
                        # get all the id's of conflict networks
                        conflictIDs = self.networkConflictValidation(orgVdcId)
                        # get the exception if a conflict network is used in DFW
                        conflictNetworks = self.validatingDFWobjects(orgVdcId, allLayer3Rules, conflictIDs, allSecurityGroups)
                        # adding the the exception to the list
                        allErrorList.extend(conflictNetworks)

                if responseDict['firewallConfiguration']['layer2Sections']['section'].get('rule'):
                    if isinstance(responseDict['firewallConfiguration']['layer2Sections']['section']['rule'], dict) and\
                            responseDict['firewallConfiguration']['layer2Sections']['section']['rule']['name'] == 'Default Allow Rule':
                        logger.debug('Default layer2 rule present')
                    else:
                        allErrorList.append('Layer2 rule present in distributed firewall')
                else:
                    logger.debug('Layer2 rules are not present in distributed firewall')

                # Check if network provider scope is configured as DFW is enabled
                if not v2tAssessmentMode and validation and not self.networkProviderScope:
                    # If network provider scope is not configured append error to error list
                    allErrorList.append("DFW is enabled but 'Network Provider Scope' "
                                        "is not configured on NSXT Manager in vCD")

                if v2tAssessmentMode:
                    return allErrorList

                if allErrorList:
                    raise Exception(',\n'.join(allErrorList))
                else:
                    self.l3DfwRules = allLayer3Rules
                    return self.l3DfwRules

            elif response.status_code == 400:
                logger.debug('Distributed Firewall is disabled')
                self.l3DfwRules = []
                return self.l3DfwRules
            else:
                raise Exception('Failed to get status of distributed firewall config')
        except Exception:
            raise

    def getDistributedFirewallRules(self, orgVdcId, ruleType='all', validateRules=True):
        """
        Description :   Get DFW rules specified by ruleType parameter.
                        'all' - It will return all rules without filter
                        'default' - It will return only default rule
                        'non-default' - It will return all rules except default rule
        Parameters  :   orgVdcId    - Org VDC ID (STR)
                        ruleType    - Type of rule to be fetched (One of: 'all', 'default', 'non-default') (STR)

        Returns     :   DFW firewall rules
        """
        rules = self.getDistributedFirewallConfig(orgVdcId, validateRules=validateRules)
        if ruleType == 'all':
            return rules

        if rules:
            # If last rule is any-any-any(source-destination-service), consider it as default rule and
            # separate if from rules list
            lastRule = rules[-1]
            if not lastRule.get('sources') and not lastRule.get('destinations') and not lastRule.get('services'):
                defaultRule = lastRule
                rules = rules[:-1]
            else:
                defaultRule = {}
        else:
            raise DfwRulesAbsentError('DFW rules not present')

        if ruleType == 'default':
            return defaultRule

        if ruleType == 'non-default':
            return rules

        raise Exception('Invalid ruleType parameter provided')

    def validateSnatRuleOnDefaultGateway(self, defaultGatewayDetails, natRule):
        """
            Description :   Gets the Edge gateway services Configuration details
            Parameters  :   defaultGatewayDetails - default gateway details
                            natRule - individual nat rule
        """
        try:
            for eachIpRange in defaultGatewayDetails['ipRanges']:
                startIpAddr, endIpAddr = eachIpRange.split('-')
                if self.ifIpBelongsToIpRange(natRule['translatedAddress'], startIpAddr, endIpAddr) == True:
                    return True
        except Exception:
            raise

    @isSessionExpired
    def getEdgeGatewayServices(self, nsxtObj=None, nsxvObj=None, noSnatDestSubnetAddr=None, preCheckMode=False, ServiceEngineGroupName=None, v2tAssessmentMode=False):
        """
        Description :   Gets the Edge gateway services Configuration details
        Parameters  :   nsxtObj - nsxtOperations class object
                        noSnatDestSubnetAddr    -   NoSNAT destination subnet from sample input
                        preCheckMode    -   if migrator tool is run in preCheck mode (BOOLEAN)
                        ServiceEngineGroupName - Name of service engine group for load balancer configuration (STRING)
                        v2tAssessmentMode - bool the sets whether v2tAssessmentMode is executing this method or not (BOOLEAN)
        """
        try:
            logger.info('Getting the services configured on source Edge Gateway')
            # Handle condition if NSX-IP if different than the one registered in vCD
            if not v2tAssessmentMode and not self.nsxVersion and self.rollback.apiData['sourceEdgeGateway']:
                raise Exception('Incorrect NSX-T IP Address in input file. '
                        'Please check if the NSX-T IP Address matches the one in NSXT-Managers in vCD')

            if not v2tAssessmentMode and 'targetExternalNetwork' not in self.rollback.apiData.keys() and self.rollback.apiData['sourceEdgeGateway']:
                raise Exception('Target External Network not present')

            errorData = {'DHCP': [],
                         'Firewall': [],
                         'NAT': [],
                         'IPsec': [],
                         'BGP': [],
                         'Routing': [],
                         'LoadBalancer': [],
                         'L2VPN': [],
                         'SSLVPN': [],
                         'DNS': [],
                         'Syslog': [],
                         'SSH': [],
                         'GRETUNNEL' : []}
            self.rollback.apiData['sourceEdgeGatewayDHCP'] = {}
            if not self.rollback.apiData.get('ipsecConfigDict'):
                self.rollback.apiData['ipsecConfigDict'] = {}

            allErrorList = list()
            edgeGatewayCount = 0
            for edgeGateway in self.rollback.apiData['sourceEdgeGateway']:
                currentErrorList = list()
                gatewayId = edgeGateway['id'].split(':')[-1]
                gatewayName = edgeGateway['name']
                currentErrorList.append("Edge Gateway: " + gatewayName + '\n')
                logger.debug('Getting the services configured on source Edge Gateway - {}'.format(gatewayName))

                # getting the dhcp config details of specified edge gateway
                self.thread.spawnThread(self.getEdgeGatewayDhcpConfig, gatewayId, v2tAssessmentMode=v2tAssessmentMode)
                time.sleep(2)
                # getting the firewall config details of specified edge gateway
                self.thread.spawnThread(self.getEdgeGatewayFirewallConfig, gatewayId)
                time.sleep(2)
                # getting the nat config details of specified edge gateway
                self.thread.spawnThread(self.getEdgeGatewayNatConfig, gatewayId)
                time.sleep(2)
                # getting the ipsec config details of specified edge gateway
                self.thread.spawnThread(
                    self.getEdgeGatewayIpsecConfig, gatewayId, gatewayName, nsxvObj=nsxvObj,
                    v2tAssessmentMode=v2tAssessmentMode)
                time.sleep(2)
                # getting the bgp config details of specified edge gateway
                self.thread.spawnThread(self.getEdgegatewayBGPconfig, gatewayId, validation=True, nsxtObj=nsxtObj, v2tAssessmentMode=v2tAssessmentMode)
                time.sleep(2)
                # getting the routing config details of specified edge gateway
                self.thread.spawnThread(self.getEdgeGatewayRoutingConfig, gatewayId, gatewayName, precheck=preCheckMode)
                time.sleep(2)
                # getting the load balancer config details of specified edge gateway
                self.thread.spawnThread(self.getEdgeGatewayLoadBalancerConfig, gatewayId, ServiceEngineGroupName, nsxvObj=nsxvObj, v2tAssessmentMode=v2tAssessmentMode)
                time.sleep(2)
                # getting the l2vpn config details of specified edge gateway
                self.thread.spawnThread(self.getEdgeGatewayL2VPNConfig, gatewayId)
                time.sleep(2)
                # getting the sslvpn config details of specified edge gateway
                self.thread.spawnThread(self.getEdgeGatewaySSLVPNConfig, gatewayId)
                time.sleep(2)
                # getting the dns config of specified edge gateway
                self.thread.spawnThread(self.getEdgeGatewayDnsConfig, gatewayId)
                time.sleep(2)
                # getting the syslog config of specified edge gateway
                self.thread.spawnThread(self.getEdgeGatewaySyslogConfig, gatewayId, v2tAssessmentMode=v2tAssessmentMode)
                time.sleep(2)
                # getting the ssh config of specified edge gateway
                self.thread.spawnThread(self.getEdgeGatewaySSHConfig, gatewayId, v2tAssessmentMode=v2tAssessmentMode)
                time.sleep(2)
                # getting gre tunnel configuration of specified edge gateway
                self.thread.spawnThread(self.getEdgeGatewayGreTunnel, gatewayId)

                # Halting the main thread till all the threads have completed their execution
                self.thread.joinThreads(logException=not v2tAssessmentMode)
                if self.thread.stop():
                    raise Exception('Failed to get edge gateway services')

                # Fetching saved values from thread class of all the threads
                dhcpErrorList, dhcpConfigOut = self.thread.returnValues['getEdgeGatewayDhcpConfig']
                firewallErrorList = self.thread.returnValues['getEdgeGatewayFirewallConfig']
                natErrorList, ifNatRulesPresent = self.thread.returnValues['getEdgeGatewayNatConfig']
                ipsecErrorList = self.thread.returnValues['getEdgeGatewayIpsecConfig']
                bgpErrorList, bgpStatus = self.thread.returnValues['getEdgegatewayBGPconfig']
                routingErrorList, routingDetails = self.thread.returnValues['getEdgeGatewayRoutingConfig']
                loadBalancingErrorList = self.thread.returnValues['getEdgeGatewayLoadBalancerConfig']
                L2VpnErrorList = self.thread.returnValues['getEdgeGatewayL2VPNConfig']
                SslVpnErrorList = self.thread.returnValues['getEdgeGatewaySSLVPNConfig']
                dnsErrorList = self.thread.returnValues['getEdgeGatewayDnsConfig']
                syslogErrorList = self.thread.returnValues['getEdgeGatewaySyslogConfig']
                sshErrorList = self.thread.returnValues['getEdgeGatewaySSHConfig']
                greTunnelErrorList = self.thread.returnValues['getEdgeGatewayGreTunnel']
                if bgpStatus is True and edgeGatewayCount > 1:
                    bgpErrorList.append('BGP is enabled on: {} and more than 1 edge gateway present'.format(gatewayName))
                currentErrorList = currentErrorList + dhcpErrorList + firewallErrorList + natErrorList + ipsecErrorList \
                               + bgpErrorList + routingErrorList + loadBalancingErrorList + L2VpnErrorList \
                               + SslVpnErrorList + dnsErrorList + syslogErrorList + sshErrorList + greTunnelErrorList
                defaultGatewayDetails = self.getEdgeGatewayAdminApiDetails(gatewayId, returnDefaultGateway=True)
                if isinstance(defaultGatewayDetails, list):
                    currentErrorList = currentErrorList + defaultGatewayDetails
                if len(currentErrorList) > 1:
                    allErrorList = allErrorList + currentErrorList
                if preCheckMode is False and isinstance(defaultGatewayDetails, dict):
                    ifRouterIdInDefaultGateway = False
                    ifSnatOnDefaultGateway = False
                    natRules = ifNatRulesPresent if isinstance(ifNatRulesPresent, list) else []
                    if natRules != [] and defaultGatewayDetails != {}:
                        for eachNatRule in natRules:
                            if self.validateSnatRuleOnDefaultGateway(defaultGatewayDetails, eachNatRule) == True:
                                ifSnatOnDefaultGateway = True
                                break
                    else:
                        logger.debug('NAT rules not present on default gateway or default gateway on Edge Gateway is disabled')
                        ifSnatOnDefaultGateway = False
                    if defaultGatewayDetails.get('ipRanges') and routingDetails is not None and \
                            routingDetails['routingGlobalConfig'].get('routerId'):
                        for eachIpRange in defaultGatewayDetails['ipRanges']:
                            startIpAddr, endIpAddr = eachIpRange.split('-')
                            # check if routerId in dynamic routing config part of default gateway IP range
                            if self.ifIpBelongsToIpRange(routingDetails['routingGlobalConfig']['routerId'], startIpAddr, endIpAddr) == True:
                                ifRouterIdInDefaultGateway = True
                                break
                    else:
                        logger.debug('Either default gateway id disabled or Router is not configured')
                    if ifRouterIdInDefaultGateway is False and noSnatDestSubnetAddr is None and \
                            ifSnatOnDefaultGateway is True and bgpStatus is True:
                        logger.warning('BGP learnt routes route via non-default GW external interface present but NoSnatDestinationSubnet is not configured. For each SNAT rule on the default GW interface SNAT rule will be created')
                    self.rollback.apiData['sourceEdgeGatewayDHCP'][edgeGateway['id']] = dhcpConfigOut
                    logger.debug("Source Edge Gateway - {} services configuration retrieved successfully".format(gatewayName))

                errorData['DHCP'] = errorData.get('DHCP', []) + dhcpErrorList
                errorData['Firewall'] = errorData.get('Firewall', []) + firewallErrorList
                errorData['NAT'] = errorData.get('NAT', []) + natErrorList
                errorData['IPsec'] = errorData.get('IPsec', []) + ipsecErrorList
                errorData['BGP'] = errorData.get('BGP', []) + bgpErrorList
                errorData['Routing'] = errorData.get('Routing', []) + routingErrorList
                errorData['LoadBalancer'] = errorData.get('LoadBalancer', []) + loadBalancingErrorList
                errorData['L2VPN'] = errorData.get('L2VPN', []) + L2VpnErrorList
                errorData['SSLVPN'] = errorData.get('SSLVPN', []) + SslVpnErrorList
                errorData['DNS'] = errorData.get('DNS', []) + dnsErrorList
                errorData['Syslog'] = errorData.get('Syslog', []) + syslogErrorList
                errorData['SSH'] = errorData.get('SSH', []) + sshErrorList
                errorData['GRETUNNEL'] = errorData.get('GRETUNNEL', []) + greTunnelErrorList
            if v2tAssessmentMode:
                return errorData
            if allErrorList:
                raise Exception('; '.join(allErrorList))

        except Exception:
            raise

    @isSessionExpired
    def getNamedDiskInOrgVDC(self, orgVDCId, orgId=None):
        """
        Description :   Gets the list of named disks in a Org VDC
        Parameters  :   orgVDCId - ID of org VDC (STRING)
        Returns     :   List of disk with details (LIST)
        """
        try:
            logger.debug('Getting Named Disks present in Org VDC')
            orgVDCIdShort = orgVDCId.split(':')[-1]

            orgId = orgId or self.rollback.apiData['Organization']['@id']
            pageSize = vcdConstants.DEFAULT_QUERY_PAGE_SIZE
            base_url = "{}{}".format(
                vcdConstants.XML_API_URL.format(self.ipAddress),
                vcdConstants.GET_NAMED_DISK_BY_VDC.format(orgVDCIdShort))
            # Get first page of query
            pageNo = 1
            url = f"{base_url}&page={pageNo}&pageSize={pageSize}&format=records&sortAsc=name"
            headers = {
                'Authorization': self.headers['Authorization'],
                'Accept': vcdConstants.GENERAL_JSON_ACCEPT_HEADER,
                'X-VMWARE-VCLOUD-TENANT-CONTEXT': orgId.split(':')[-1],
            }
            response = self.restClientObj.get(url, headers)
            if not response.status_code == requests.codes.ok:
                raise Exception(f'Error occurred while retrieving named disks details: {response.json()["message"]}')

            # Store first page result and prepare for second page
            responseContent = response.json()
            resultTotal = responseContent['total']
            resultFetched = responseContent['record']
            pageNo += 1

            # Return if results are empty
            if resultTotal == 0:
                return []

            # Query second page onwards until resultTotal is reached
            while len(resultFetched) < resultTotal:
                url = f"{base_url}&page={pageNo}&pageSize={pageSize}&format=records"
                getSession(self)
                response = self.restClientObj.get(url, headers)
                responseContent = response.json()
                if not response.status_code == requests.codes.ok:
                    raise Exception(
                        f'Error occurred while retrieving named disks details: {responseContent["message"]}')

                resultFetched.extend(responseContent['record'])
                resultTotal = responseContent['total']
                logger.debug(f'named disks details result pageSize = {len(resultFetched)}')
                pageNo += 1

            logger.debug(f'Total named disks details result count = {len(resultFetched)}')
            logger.debug(f'named disks details successfully retrieved')

            for disk in resultFetched:
                disk['id'] = disk['href'].split('/')[-1]

            # Save only selected parameters
            return [
                {
                    param: disk.get(param)
                    for param in [
                        'id', 'name', 'iops', 'storageProfile', 'storageProfileName', 'isAttached', 'href',
                        'isShareable', 'sharingType']
                }
                for disk in resultFetched
            ]

        except Exception as e:
            logger.error(f'Error occurred while retrieving Named Disks: {e}')
            raise

    def validateIndependentDisks(self, sourceOrgVDCId, orgId=None, v2tAssessmentMode=False):
        """
        Description :   Validates if the Independent disks in Org VDC
                        For versions before Andromeda, raise exception if named disks are present
                        For versions from Andromeda, raise exception when named disks are shared or attached VM is not powered off.
        Parameters  :   orgVDCId    -   Id of the Org VDC (STRING)
        """
        namedDisks = self.getNamedDiskInOrgVDC(sourceOrgVDCId, orgId)

        if float(self.version) < float(vcdConstants.API_VERSION_ANDROMEDA):
            if v2tAssessmentMode:
                # Applicable in assessment mode only. for pre Andromeda version 'isShareable' is applicable
                # to identify shared disk. From andromeda it is 'sharingType'
                shared_disks = [
                    disk['name']
                    for disk in namedDisks
                    if disk['isShareable']
                ]
            else:
                if namedDisks:
                    raise Exception("Independent Disks: {} Exist In Source Org VDC.".format(
                        ','.join(disk['name'] for disk in namedDisks)))

                logger.debug("Validated Successfully, Independent Disks do not exist in Source Org VDC")
                return

        else:
            shared_disks = [
                disk['name']
                for disk in namedDisks
                if disk['sharingType'] and disk['sharingType'] != 'None'
            ]

        # Validation fails if shared disks exists
        if shared_disks:
            raise ValidationError(f"Independent Disks in Org VDC are shared. Shared disks: {', '.join(shared_disks)}")

        logger.debug("Validated Successfully, Independent Disks in Source Org VDC are not shared")

    @isSessionExpired
    def ValidateStaticBinding(self, staticBindingsData):
        """
        Description :   Verify the DHCP bindings Configuration details of the specified Edge Gateway
        Parameters  :   Static Binding data of the specified edge gateway.
        """
        logger.debug("Validating DHCP static binding.")
        sourceOrgVDCId = self.rollback.apiData['sourceOrgVDC']['@id']
        # get OrgVDC Network details.
        orgvdcNetworks = self.getOrgVDCNetworks(sourceOrgVDCId, 'sourceOrgVDCNetworks', saveResponse=False)

        # get the OrgVDC network details which is used in bindings.
        networkInfo = list()
        for binding in staticBindingsData:
            bindingIp = binding.get('ipAddress')
            # get OrgVDC Network details.
            for network in orgvdcNetworks:
                ipRanges = network['subnets']['values'][0]['ipRanges']['values']
                # if IP pools not configured on OrfVDC network then we getting ipRanges as a 'None', so continue
                # validation for next OrgVDC Network.
                if not ipRanges:
                    continue
                networkSubnet = "{}/{}".format(network['subnets']['values'][0]['gateway'],
                                               network['subnets']['values'][0]['prefixLength'])
                ipNetwork = ipaddress.ip_network(networkSubnet, strict=False)
                networkName = network['name']
                if ipaddress.ip_address(bindingIp) in ipNetwork:
                    for ipRange in ipRanges:
                        ipRangeAddresses = [str(ipaddress.IPv4Address(ip)) for ip in
                                            range(int(ipaddress.IPv4Address(ipRange['startAddress'])),
                                                  int(ipaddress.IPv4Address(ipRange['endAddress']) + 1))]
                        if bindingIp in ipRangeAddresses:
                            networkInfo.append(networkName)

        return list(set(networkInfo))

    @isSessionExpired
    def getIpset(self, ipsetId):
        """
        Description :   Gets the details of Ip sets configured as DHCP relay forwarders.
        Parameters  :   IPsetID   -   IP set iD.
        returns     :   Returns IPset data.
        """
        # url to retrieve the info of ipset group by id
        url = "{}{}".format(
            vcdConstants.XML_VCD_NSX_API.format(self.ipAddress),
            vcdConstants.GET_IPSET_GROUP_BY_ID.format(ipsetId))
        # get api call to retrieve the ipset group info
        response = self.restClientObj.get(url, self.headers)
        responseDict = self.vcdUtils.parseXml(response.content)
        if response.status_code == requests.codes.ok:
            # successful retrieval of ipset group info
            return responseDict
        else:
            raise Exception("Unable to fetch ipset {} - {}".format(ipsetId, responseDict['Error']['@message']))

    @isSessionExpired
    def getForwardersList(self, relayData):
        """
        Description :   Gets the DHCP relay forwarders details of the specified Edge Gateway.
        Parameters  :   relayData   -   Relay data of the Edge Gateway  (STRING).
        returns     :   Returns forwarders list.
        """
        logger.debug("Getting the list of forwarders from the relay data.")
        # Getting all DHCP servers configured in relay servers configurations.
        forwardersList = list()
        if not relayData:
            return forwardersList

        # Get all DHCP sever IP from the IP sets.
        if relayData.get('groupingObjectId'):
            ipSetsList = listify(relayData.get('groupingObjectId'))
            for ipSet in ipSetsList:
                ipSetData = self.getIpset(ipSet)
                ipSetValues = ipSetData['ipset'].get('value')
                if not ipSetValues:
                    continue

                if '-' in ipSetValues:
                    # Get all ipAddresses from the range.
                    startIPAddress, endIPAddress = ipSetValues.split('-')
                    ipRangeAddresses = [str(ipaddress.IPv4Address(ip)) for ip in
                                        range(int(ipaddress.IPv4Address(startIPAddress)),
                                              int(ipaddress.IPv4Address(endIPAddress) + 1))]
                    forwardersList.extend(ipRangeAddresses)
                elif ',' in ipSetValues:
                    # Get the IpAddresses separated by comma.
                    ipAddresses = ipSetValues.split(',')
                    forwardersList.extend(ipAddresses)
                elif '/' in ipSetValues:
                    # Get list of IPs from the CIDR.
                    cidrIpAddresses = [str(ip) for ip in ipaddress.IPv4Network(ipSetValues, strict=False)]
                    forwardersList.extend(cidrIpAddresses)
                else:
                    # if only One IP address mentioned in IP set.
                    forwardersList.append(ipSetValues)

        # Get the ip addresses of DHCP server configured
        if relayData.get('ipAddress'):
            ipAddressList = listify(relayData.get('ipAddress'))
            forwardersList.extend(ipAddressList)
        return forwardersList

    @isSessionExpired
    def getEdgeGatewayDhcpConfig(self, edgeGatewayId, v2tAssessmentMode=False):
        """
        Description :   Gets the DHCP Configuration details of the specified Edge Gateway
        Parameters  :   edgeGatewayId   -   Id of the Edge Gateway  (STRING)
        """
        try:
            logger.debug("Getting DHCP Services Configuration Details of Source Edge Gateway")
            # url to get dhcp config details of specified edge gateway
            errorList = list()
            url = "{}{}{}".format(vcdConstants.XML_VCD_NSX_API.format(self.ipAddress),
                                  vcdConstants.NETWORK_EDGES,
                                  vcdConstants.EDGE_GATEWAY_DHCP_CONFIG_BY_ID.format(edgeGatewayId))
            # relay url to get dhcp config details of specified edge gateway
            relayurl = "{}{}{}{}".format(vcdConstants.XML_VCD_NSX_API.format(self.ipAddress),
                                         vcdConstants.NETWORK_EDGES,
                                         vcdConstants.EDGE_GATEWAY_DHCP_CONFIG_BY_ID.format(edgeGatewayId),
                                         vcdConstants.EDGE_GATEWAY_DHCP_RELAY_CONFIG_BY_ID)
            acceptHeader = vcdConstants.GENERAL_JSON_ACCEPT_HEADER
            headers = {'Authorization': self.headers['Authorization'], 'Accept': acceptHeader}
            # call to get api to get dhcp config details of specified edge gateway
            response = self.restClientObj.get(url, headers)
            # call to get api to get dhcp relay config details of specified edge gateway
            relayresponse = self.restClientObj.get(relayurl, self.headers)
            if relayresponse.status_code == requests.codes.ok:
                relayresponsedict = self.vcdUtils.parseXml(relayresponse.content)
                # checking if relay is configured in dhcp, if so raising exception
                if relayresponsedict.get('relay'):
                    if v2tAssessmentMode or float(self.version) >= float(vcdConstants.API_VERSION_ANDROMEDA_10_3_1):
                        if 'fqdn' in relayresponsedict['relay']['relayServer']:
                            errorList.append(
                                'Domain names are configured as a DHCP servers in DHCP Relay configuration in source '
                                'edge gateway, but not supported.\n')
                        forwardersList = self.getForwardersList(relayresponsedict['relay'].get('relayServer'))
                        if len(forwardersList) > 8:
                            errorList.append(
                                'More than 8 DHCP servers configured in DHCP Relay configuration in source '
                                'edge gateway, but not supported.\n')
                    else:
                        errorList.append(
                            'DHCP Relay is configured in source edge gateway, but not supported in target.\n')
            else:
                errorList.append(
                    'Failed to retrieve DHCP Relay configuration of Source Edge Gateway with error code {} \n'.format(relayresponse.status_code))
                return errorList, None
            if response.status_code == requests.codes.ok:
                responseDict = response.json()
                if not v2tAssessmentMode and float(self.version) >= float(vcdConstants.API_VERSION_ZEUS) and self.nsxVersion.startswith('2.5.2') and responseDict['enabled']:
                    errorList.append("DHCP is enabled in source edge gateway but not supported in target\n")
                # checking if static binding is configured in dhcp, if so raising exception if DHCP Binding IP
                # address overlaps with static IP Pool range on Network
                if responseDict.get('staticBindings'):
                    if not v2tAssessmentMode and float(self.version) < float(vcdConstants.API_VERSION_ANDROMEDA_10_3_1):
                        errorList.append(
                            "Static binding is present in DHCP configuration of Source Edge Gateway, but not supported.\n")
                        return errorList, None

                    networkInfo = self.ValidateStaticBinding(responseDict['staticBindings']['staticBindings'])

                    if networkInfo:
                        if v2tAssessmentMode or float(self.version) >= float(vcdConstants.API_VERSION_ANDROMEDA_10_3_1):
                            errorList.append(
                                "DHCP Binding IP addresses overlaps with static IP Pool range on OrgVDC Networks {} and is not supported on target.\n".format(
                                    ', '.join(networkInfo)))

                logger.debug("DHCP configuration of Source Edge Gateway retrieved successfully")
                # returning the dhcp details
                return errorList, responseDict
            else:
                errorList.append('Failed to retrieve DHCP configuration of Source Edge Gateway with error code {} \n'.format(response.status_code))
                return errorList, None
        except Exception:
            raise

    @isSessionExpired
    def getEdgeGatewayFirewallConfig(self, edgeGatewayId, validation=True):
        """
        Description :   Gets the Firewall Configuration details of the specified Edge Gateway
        Parameters  :   edgeGatewayId   -   Id of the Edge Gateway  (STRING)
        """
        try:
            logger.debug("Getting Firewall Services Configuration Details of Source Edge Gateway")

            sourceOrgVDCId = self.rollback.apiData.get('sourceOrgVDC', {}).get('@id', str())
            orgVdcNetworks = self.getOrgVDCNetworks(sourceOrgVDCId, 'sourceOrgVDCNetworks', saveResponse=False,
                                                    sharedNetwork=True)

            errorList = list()
            # url to retrieve the firewall config details of edge gateway
            url = "{}{}{}".format(vcdConstants.XML_VCD_NSX_API.format(self.ipAddress),
                                  vcdConstants.NETWORK_EDGES,
                                  vcdConstants.EDGE_GATEWAY_FIREWALL_CONFIG_BY_ID.format(edgeGatewayId))
            # get api call to retrieve the firewall config details of edge gateway
            response = self.restClientObj.get(url, self.headers)
            responseDict = self.vcdUtils.parseXml(response.content)
            if response.status_code == requests.codes.ok:
                # checking if firewall is enabled on edge gateway, if so returning the user defined firewall details, else raising exception
                if responseDict['firewall']['enabled'] != 'false':
                    logger.debug("Firewall configuration of Source Edge Gateway retrieved successfully")
                    userDefinedFirewall = [firewall for firewall in
                                           responseDict['firewall']['firewallRules']['firewallRule'] if
                                           firewall['ruleType'] == 'user']
                    if float(self.version) <= float(vcdConstants.API_VERSION_PRE_ZEUS):
                        # getting the default policy rules which the user has marked as 'DENY'
                        defaultFirewallRule = [defaultRule for defaultRule in responseDict['firewall']['firewallRules']['firewallRule'] if
                                               defaultRule['ruleType'] == 'default_policy' and defaultRule['action'] != 'accept']
                        userDefinedFirewall.extend(defaultFirewallRule)
                    if float(self.version) >= float(vcdConstants.API_VERSION_ZEUS):
                        # getting the default policy rules which the user has marked as 'DENY'
                        defaultFirewallRule = [defaultRule for defaultRule in
                                               responseDict['firewall']['firewallRules']['firewallRule'] if
                                               defaultRule['ruleType'] == 'default_policy' and defaultRule['action'] == 'accept']
                        userDefinedFirewall.extend(defaultFirewallRule)

                    for rule in userDefinedFirewall:
                        rule['name'] = rule.get('name') or f"rule-{rule['id']}"

                    if not validation:
                        return userDefinedFirewall

                    groupingobjects = []
                    for firewall in userDefinedFirewall:
                        if firewall.get('application'):
                            if firewall['application'].get('service'):
                                services = firewall['application']['service'] if isinstance(firewall['application']['service'], list) else [firewall['application']['service']]
                                for service in services:
                                    if service['protocol'] == "tcp" or service['protocol'] == "udp":
                                        if service['port'] == "any":
                                            errorList.append("Any as a TCP/UDP port present in the firewall rule '{}'\n".format(firewall['name']))
                        if firewall.get('source'):
                            if firewall['source'].get('vnicGroupId'):
                                errorList.append("vNicGroupId '{}' is present in the source of firewall rule '{}'\n".format(firewall['source']['vnicGroupId'], firewall['name']))
                            if firewall['source'].get('groupingObjectId'):
                                groupingobjects = firewall['source']['groupingObjectId'] if isinstance(firewall['source']['groupingObjectId'], list) else [firewall['source']['groupingObjectId']]
                                for groupingobject in groupingobjects:
                                    if 'network' in groupingobject:
                                        for network in orgVdcNetworks:
                                            if network['networkType'] == "DIRECT" and network['parentNetworkId']['id'] == groupingobject:
                                                errorList.append("Direct network '{}' cannot be used in the source of firewall rule : '{}'\n".format(network['name'], firewall['name']))
                                            elif network['id'] == groupingobject and network['networkType'] == 'ISOLATED':
                                                errorList.append("Isolated network '{}' cannot be used in the source of firewall rule : '{}'\n".format(network['name'], firewall['name']))
                                            elif network['id'] == groupingobject and network['networkType'] == 'NAT_ROUTED' and network.get('connection', {})['routerRef']['id'].split(':')[-1] != edgeGatewayId:
                                                errorList.append("Routed Network '{}' is connected to different edge gateway so it cannot be used in source of firewall rule : '{}'\n".format(network['name'], firewall['name']))
                                    if "ipset" not in groupingobject and "network" not in groupingobject:
                                        errorList.append("The grouping object type '{}' in the source of firewall rule '{}' is not supported\n".format(groupingobject, firewall['name']))
                        if firewall.get('destination'):
                            if firewall['destination'].get('vnicGroupId'):
                                errorList.append("vNicGroupId '{}' is present in the destination of firewall rule '{}'\n".format(firewall['destination']['vnicGroupId'], firewall['name']))
                            if firewall['destination'].get('groupingObjectId'):
                                groupingobjects = firewall['destination']['groupingObjectId'] if isinstance(firewall['destination']['groupingObjectId'], list) else [firewall['destination']['groupingObjectId']]
                                for groupingobject in groupingobjects:
                                    if 'network' in groupingobject:
                                        for network in orgVdcNetworks:
                                            if network['networkType'] == "DIRECT" and network['parentNetworkId']['id'] == groupingobject:
                                                errorList.append("Direct network '{}' cannot be used in the source of firewall rule : '{}'\n".format(network['name'], firewall['name']))
                                            elif network['id'] == groupingobject and network['networkType'] == 'ISOLATED':
                                                errorList.append("Isolated network '{}' cannot be used in the source of firewall rule : '{}'\n".format(network['name'], firewall['name']))
                                            elif network['id'] == groupingobject and network['networkType'] == 'NAT_ROUTED' and network.get('connection', {})['routerRef']['id'].split(':')[-1] != edgeGatewayId:
                                                errorList.append("Routed Network '{}' is connected to different edge gateway so it cannot be used in source of firewall rule : '{}'\n".format(network['name'], firewall['name']))
                                    if "ipset" not in groupingobject and "network" not in groupingobject:
                                        errorList.append("The grouping object type '{}' in the destination of firewall rule '{}' is not supported\n".format(groupingobject, firewall['name']))
                    return errorList
                else:
                    errorList.append('Firewall is disabled in source\n')
                    return errorList
            raise Exception(
                "Failed to retrieve the Firewall Configurations of Source Edge Gateway with error code {}: {}".format(
                    response.status_code, responseDict['Error']['@message']))
        except Exception:
            raise

    @isSessionExpired
    def getEdgeGatewayNatConfig(self, edgeGatewayId, validation=True):
        """
        Description :   Gets the NAT Configuration details of the specified Edge Gateway
        Parameters  :   edgeGatewayId   -   Id of the Edge Gateway  (STRING)
        """
        try:
            errorList = list()
            logger.debug("Getting NAT Services Configuration Details of Source Edge Gateway")
            # url to retrieve the nat config details of the specified edge gateway
            url = "{}{}{}".format(vcdConstants.XML_VCD_NSX_API.format(self.ipAddress),
                                  vcdConstants.NETWORK_EDGES,
                                  vcdConstants.EDGE_GATEWAY_NAT_CONFIG_BY_ID.format(edgeGatewayId))
            # get api call to retrieve the nat config details of the specified edge gateway
            response = self.restClientObj.get(url, self.headers)
            if response.status_code == requests.codes.ok:
                responseDict = self.vcdUtils.parseXml(response.content)
                if not validation:
                    return responseDict['nat']
                logger.debug("NAT configuration of Source Edge Gateway retrieved successfully")
                # checking if nat64 rules are present, if not raising exception
                if responseDict['nat']['nat64Rules']:
                    errorList.append('Nat64 rule is configured in source but not supported in Target\n')
                # checking if nat rules are present
                if responseDict['nat']['natRules']:
                    natrules = responseDict['nat']['natRules']['natRule']
                    natrules = natrules if isinstance(natrules, list) else [natrules]
                    # iterating over the nat rules
                    for natrule in natrules:
                        if natrule['action'] == "dnat" and "-" in natrule['translatedAddress'] or "/" in natrule['translatedAddress']:
                            errorList.append(
                                'Range of IPs or network found in this DNAT rule {} and range cannot be used in target edge gateway\n'.format(
                                    natrule['ruleId']))
                    return errorList, natrules
                else:
                    return errorList, False
            else:
                errorList.append(
                    'Failed to retrieve the NAT Configurations of Source Edge Gateway with error code {} \n'.format(
                        response.status_code))
                return errorList, False
        except Exception:
            raise

    @isSessionExpired
    def getEdgeGatewaySSLVPNConfig(self, edgeGatewayId):
        """
        Description :   Gets the SSLVPN Configuration details on the Edge Gateway
        Parameters  :   edgeGatewayId   -   Id of the Edge Gateway  (STRING)
        """
        try:
            logger.debug("Getting SSLVPN Services Configuration Details of Source Edge Gateway")
            # url to retrieve sslvpn config info
            url = "{}{}{}".format(vcdConstants.XML_VCD_NSX_API.format(self.ipAddress),
                                  vcdConstants.NETWORK_EDGES,
                                  vcdConstants.EDGE_GATEWAY_SSLVPN_CONFIG.format(edgeGatewayId))
            # get api call to retrieve sslvpn config info
            response = self.restClientObj.get(url, self.headers)
            if response.status_code == requests.codes.ok:
                responseDict = self.vcdUtils.parseXml(response.content)
                logger.debug("SSLVPN configuration of Source Edge Gateway retrieved successfully")
                # checking if sslvpn is enabled, if so raising exception
                if responseDict['sslvpnConfig']['enabled'] == "true":
                    return ['SSLVPN service is configured in the Source but not supported in the Target\n']
                else:
                    return []
            else:
                return ['Unable to get SSLVPN Services Configuration Details with error code {}\n'.format(response.status_code)]
        except Exception:
            raise

    @isSessionExpired
    def getEdgeGatewayL2VPNConfig(self, edgeGatewayId):
        """
        Description :   Gets the L2VPN Configuration details on the Edge Gateway
        Parameters  :   edgeGatewayId   -   Id of the Edge Gateway  (STRING)
        """
        try:
            logger.debug("Getting L2VPN Services Configuration Details of Source Edge Gateway")
            # url to retrieve the l2vpn config info
            url = "{}{}{}".format(vcdConstants.XML_VCD_NSX_API.format(self.ipAddress),
                                  vcdConstants.NETWORK_EDGES,
                                  vcdConstants.EDGE_GATEWAY_L2VPN_CONFIG.format(edgeGatewayId))
            # get api call to retrieve the l2vpn config info
            response = self.restClientObj.get(url, self.headers)
            if response.status_code == requests.codes.ok:
                responseDict = self.vcdUtils.parseXml(response.content)
                logger.debug("L2VPN configuration of Source Edge Gateway retrieved Successfully")
                # checking if l2vpn is enabled, if so raising exception
                if responseDict['l2Vpn']['enabled'] == "true":
                    return ["L2VPN service is configured in the Source but not supported in the Target\n"]
                else:
                    return []
            else:
                return ['Unable to get L2VPN Services Configuration Details of Source Edge Gateway with error code {} \n'.format(response.status_code)]
        except Exception:
            raise

    @isSessionExpired
    def getEdgeGatewayLoadBalancerConfig(self, edgeGatewayId, ServiceEngineGroupName, nsxvObj, v2tAssessmentMode=False):
        """
        Description :   Gets the Load Balancer Configuration details on the Edge Gateway
        Parameters  :   edgeGatewayId   -   Id of the Edge Gateway  (STRING)
                        ServiceEngineGroupName - Name of service engine group for load balancer configuration (STRING)
                        nsxvObj - NSXVOperations class object (OBJECT)
                        v2tAssessmentMode - bool the sets whether v2tAssessmentMode is executing this method or not (BOOLEAN)
        """
        try:
            loadBalancerErrorList = []
            supportedLoadBalancerAlgo = ['round-robin', 'leastconn']
            supportedLoadBalancerPersistence = ['cookie', 'sourceip']
            logger.debug("Getting Load Balancer Services Configuration Details of Source Edge Gateway {}".format(edgeGatewayId))
            # url to retrieve the load balancer config info
            url = "{}{}{}".format(vcdConstants.XML_VCD_NSX_API.format(self.ipAddress),
                                  vcdConstants.NETWORK_EDGES,
                                  vcdConstants.EDGE_GATEWAY_LOADBALANCER_CONFIG.format(edgeGatewayId))
            # get api call to retrieve the load balancer config info
            response = self.restClientObj.get(url, self.headers)
            if response.status_code == requests.codes.ok:
                responseDict = self.vcdUtils.parseXml(response.content)
                # checking if load balancer is enabled, if so raising exception
                if responseDict['loadBalancer']['enabled'] == "true":
                    if not v2tAssessmentMode and not float(self.version) >= float(vcdConstants.API_VERSION_ZEUS):
                        return ["Load Balancer service is configured in the Source edge gateway but not supported in the Target\n"]

                    applicationRules = responseDict['loadBalancer'].get('applicationRule', [])

                    if applicationRules:
                        loadBalancerErrorList.append('Application rules are present in load balancer service but not supported in the Target\n')

                    for pool in listify(responseDict['loadBalancer'].get('pool')):
                        for monitor in listify(responseDict['loadBalancer'].get('monitor')):
                            if pool['monitorId'] == monitor['monitorId']:
                                if monitor['type'] in ['tcp', 'http', 'https', 'icmp']:
                                    if any(key in monitor and monitor[key] for key in ['expected', 'send', 'receive', 'extension']) or \
                                            (monitor.get('url') and monitor.get('url') != '/'):
                                        loadBalancerErrorList.append("Load balancer pool '{}' have unsupported values configured in monitor '{}'\n".format(pool['name'], monitor['name']))
                                elif monitor['type'] == 'udp':
                                    if v2tAssessmentMode:
                                        loadBalancerErrorList.append("Load balancer pool '{}' have unsupported values configured in monitor '{}'\n".format(pool['name'], monitor['name']))
                                    else:
                                        logger.warning("UDP monitor '{}' send / receive will be set based on the Avi System-UDP".format(monitor['name']))


                    # url for getting edge gateway load balancer virtual servers configuration
                    url = '{}{}'.format(
                        vcdConstants.XML_VCD_NSX_API.format(self.ipAddress),
                        vcdConstants.EDGE_GATEWAY_VIRTUAL_SERVER_CONFIG.format(edgeGatewayId))
                    response = self.restClientObj.get(url, self.headers)
                    if response.status_code == requests.codes.ok:
                        virtualServersData = self.vcdUtils.parseXml(response.content)
                        if virtualServersData['loadBalancer']:
                            virtualServersData = virtualServersData['loadBalancer']['virtualServer'] if isinstance(
                                virtualServersData['loadBalancer']['virtualServer'], list) else \
                                [virtualServersData['loadBalancer']['virtualServer']]
                        else:
                            virtualServersData = []
                    else:
                        return ['Failed to get source edge gateway load balancer virtual servers configuration with error code {} \n'.format(response.status_code)]

                    for virtualServer in virtualServersData:
                        if not virtualServer.get('defaultPoolId', None):
                            loadBalancerErrorList.append("Default pool is not configured in load balancer virtual server '{}'\n".format(virtualServer['name']))

                    for virtualServer in virtualServersData:
                        #check for IPV4 Address for virtual server
                        if type(ipaddress.ip_address(virtualServer['ipAddress'])) is ipaddress.IPv6Address:
                            loadBalancerErrorList.append("IPV6 Address used as VIP in virtual Server '{}'\n".format(virtualServer['name']))

                    for virtualServer in virtualServersData:
                        if not(virtualServer.get('applicationProfileId')):
                            loadBalancerErrorList.append("Application profile is not added in virtual Server '{}'\n".format(virtualServer['name']))

                    # Fetching application profiles data from response
                    if responseDict['loadBalancer'].get('applicationProfile'):
                        applicationProfiles = responseDict['loadBalancer'].get('applicationProfile') \
                            if isinstance(responseDict['loadBalancer'].get('applicationProfile'), list) \
                            else [responseDict['loadBalancer'].get('applicationProfile')]
                    else:
                        applicationProfiles = []

                    for profile in applicationProfiles:
                        if profile.get('persistence') and profile['persistence']['method'] not in supportedLoadBalancerPersistence:
                            loadBalancerErrorList.append("Unsupported persistence type '{}' provided in application profile '{}'\n".format(profile['persistence']['method'], profile['name']))

                    # fetching load balancer pools data
                    if responseDict['loadBalancer'].get('pool', []):
                        lbPoolsData = responseDict['loadBalancer'].get('pool', [])
                        lbPoolsData = lbPoolsData if isinstance(lbPoolsData, list) else [lbPoolsData]
                        for pool in lbPoolsData:
                            if pool['algorithm'] not in supportedLoadBalancerAlgo:
                                loadBalancerErrorList.append("Unsupported algorithm '{}' provided in load balancer pool '{}'\n".format(pool['algorithm'], pool['name']))
                            if pool['transparent'] != 'false':
                                loadBalancerErrorList.append('{} pool has transparent mode enabled which is not supported\n'.format(pool['name']))
                    if not v2tAssessmentMode and not nsxvObj.ipAddress and not nsxvObj.username:
                        loadBalancerErrorList.append("NSX-V LoadBalancer service is enabled on Source Edge Gateway {}, but NSX-V details are not provided in user input file\n".format(edgeGatewayId))

                    if not v2tAssessmentMode:
                        serviceEngineGroupResultList = self.getServiceEngineGroupDetails()
                        if serviceEngineGroupResultList:
                            if not ServiceEngineGroupName:
                                loadBalancerErrorList.append("NSX-V LoadBalancer service is enabled on Source Edge Gateway {}, Service Engine Group must be present in userInput yaml\n".format(edgeGatewayId))
                            serviceEngineGroupDetails = [serviceEngineGroup for serviceEngineGroup in serviceEngineGroupResultList if serviceEngineGroup['name'] == ServiceEngineGroupName]

                            if not serviceEngineGroupDetails:
                                loadBalancerErrorList.append("Service Engine Group {} doesnot exist in Avi.\n".format(ServiceEngineGroupName))
                            else:
                                if serviceEngineGroupDetails[0].get('haMode') != 'LEGACY_ACTIVE_STANDBY':
                                    logger.warning("Service engine group has HA MODE '{}', if you keep using this you may incur some extra charges.".format(serviceEngineGroupDetails[0].get('haMode')))
                        else:
                           loadBalancerErrorList.append("Service Engine Group {} doesn't exist in Avi.\n".format(ServiceEngineGroupName))
            else:
                loadBalancerErrorList.append('Unable to get load balancer service configuration with error code {} \n'.format(response.status_code))
            return loadBalancerErrorList
        except Exception:
            raise

    @isSessionExpired
    def isStaticRouteAutoCreated(self, edgeGatewayID, nextHopeIp):
        """
                Description :   Gets the Static Routing Configuration details on the Edge Gateway
                                whether static routes are auto created by vcd for distributed routing or
                                user defined static routes.
                Parameters  :   edgeGatewayId   -   Id of the Edge Gateway  (STRING)
                """
        try:
            # url to retrieve the routing config info
            url = "{}{}/{}{}".format(vcdConstants.XML_VCD_NSX_API.format(self.ipAddress),
                                  vcdConstants.NETWORK_EDGES, edgeGatewayID, vcdConstants.VNIC)
            # get api call to retrieve the edge gateway config info
            response = self.restClientObj.get(url, self.headers)
            subnetMask = None
            primaryAddress = None
            if response.status_code == requests.codes.ok:
                responseDict = self.vcdUtils.parseXml(response.content)
                vNicsDetails = responseDict['vnics']['vnic']

                for vnicData in vNicsDetails:
                    if "portgroupName" in vnicData.keys() and "DLR_to_EDGE" in vnicData['portgroupName']:
                        primaryAddress = vnicData['addressGroups']['addressGroup']['primaryAddress']
                        subnetMask = vnicData['addressGroups']['addressGroup']['subnetMask']
                        break

            if subnetMask and ipaddress.ip_address(nextHopeIp) in ipaddress.ip_network('{}/{}'.format(primaryAddress, subnetMask), strict=False):
                logger.debug("Next hop IP {} belongs to network of {}.".format(nextHopeIp, ipaddress.ip_network('{}/{}'.format(primaryAddress, subnetMask), strict=False)))
                return True
            return False
        except:
            raise

    @isSessionExpired
    def getEdgeGatewayRoutingConfig(self, edgeGatewayId, edgeGatewayName, validation=True, precheck=False):
        """
        Description :   Gets the Routing Configuration details on the Edge Gateway
        Parameters  :   edgeGatewayId   -   Id of the Edge Gateway  (STRING)
        """
        try:
            errorList = list()
            logger.debug("Getting Routing Configuration Details of Source Edge Gateway")
            # url to retrieve the routing config info
            url = "{}{}{}".format(vcdConstants.XML_VCD_NSX_API.format(self.ipAddress),
                                  vcdConstants.NETWORK_EDGES,
                                  vcdConstants.EDGE_GATEWAY_ROUTING_CONFIG.format(edgeGatewayId))
            # get api call to retrieve the routing config info
            response = self.restClientObj.get(url, self.headers)
            if response.status_code == requests.codes.ok:
                responseDict = self.vcdUtils.parseXml(response.content)

                if not validation:
                    return responseDict['routing']

                # checking if static routes present in edgeGateways.
                # If Pre-Check then raise error, or else raise warning.
                try:
                    if responseDict['routing']['staticRouting']['staticRoutes']:
                        for staticRoute in listify(
                                responseDict['routing']['staticRouting']['staticRoutes']['route']):
                            nextHopIp = staticRoute['nextHop']
                            if not self.isStaticRouteAutoCreated(edgeGatewayId, nextHopIp):
                                if not precheck:
                                    logger.warning(
                                        f"Source OrgVDC EdgeGateway {edgeGatewayName} has static routes configured. "
                                        "These static route will not be migrated. Please configure equivalent rules "
                                        "directly on external network Tier-0/VRF.\n")
                                else:
                                    errorList.append(
                                        f"WARNING : Source OrgVDC EdgeGateway {edgeGatewayName} has static routes "
                                        "configured. These static route will not be migrated.Please configure "
                                        "equivalent rules directly on external network Tier-0/VRF.\n")
                                break
                except KeyError:
                    logger.debug('Static routes not present in edgeGateway configuration.\n')
                # checking if routing is enabled, if so raising exception
                if responseDict['routing']['ospf']['enabled'] == "true":
                    errorList.append("OSPF routing protocol is configured in the Source but not supported in the "
                                     "Target\n")
                if errorList:
                    return errorList, None
                else:
                    logger.debug("Routing configuration of Source Edge Gateway retrieved Successfully")
                    return errorList, responseDict['routing']
            else:
                return ['Failed to get Routing service details with error code {} \n'.format(response.status_code)], None
        except Exception:
            raise

    @isSessionExpired
    def getEdgeGatewayIpsecConfig(self, edgeGatewayId, edgeGatewayName, nsxvObj, v2tAssessmentMode=False):
        """
        Description :   Gets the IPSEC Configuration details on the Edge Gateway
        Parameters  :   edgeGatewayId   -   Id of the Edge Gateway  (STRING)
                        edgeGatewayName -   Id of the Edge Gateway  (STRING)
                        nsxv            -   NSX-V class object (OBJECT)
        """
        logger.debug("Getting IPSEC Services Configuration Details of Source Edge Gateway")
        # url to retrieve the ipsec config info
        url = "{}{}{}".format(vcdConstants.XML_VCD_NSX_API.format(self.ipAddress),
                              vcdConstants.NETWORK_EDGES,
                              vcdConstants.EDGE_GATEWAY_IPSEC_CONFIG.format(edgeGatewayId))
        headers = {
            'Authorization': self.headers['Authorization'],
            'Accept': vcdConstants.GENERAL_JSON_ACCEPT_HEADER
        }
        # get api call to retrieve the ipsec config info
        response = self.restClientObj.get(url, headers)
        if not response.status_code == requests.codes.ok:
            return ["Failed to retrieve the IPSEC Configurations of Source Edge Gateway with error code {} \n".format(
                response.status_code)]

        responseDict = response.json()
        self.rollback.apiData['ipsecConfigDict'][edgeGatewayName] = responseDict

        if not responseDict['enabled'] or not responseDict['sites']:
            return []

        errorList = list()
        nsxvCertificateStore = None
        for site in listify(responseDict['sites']['sites']):
            if site['ipsecSessionType'] == "policybasedsession":
                natErrorList, natRulesPresent = self.getEdgeGatewayNatConfig(edgeGatewayId)
                localSubnets = site.get('localSubnets')
                for natrule in natRulesPresent:
                    if natrule['action'] == 'dnat' and natrule['ruleType'] == 'user':
                        for subnet in localSubnets.get('subnets'):
                            if ipaddress.ip_address(natrule['translatedAddress']) in ipaddress.ip_network(subnet,
                                                                                                          strict=False):
                                errorList.append(
                                    'DNAT configured with translated IP {} is not supported on a tier-1 gateway where policy-based IPSec VPN is configured with local subnet {}.\n'.format(
                                        natrule['translatedAddress'], subnet))
                                break
            else:
                errorList.append(
                    'Source IPSEC rule is having routebased session type which is not supported\n')

            if site['encryptionAlgorithm'] not in vcdConstants.CONNECTION_PROPERTIES_ENCRYPTION_ALGORITHM:
                errorList.append('Source IPSEC rule is configured with unsupported encryption algorithm {}\n'.format(
                    site['encryptionAlgorithm']))

            if site['authenticationMode'] == 'x.509' and not v2tAssessmentMode:
                if float(self.version) < float(vcdConstants.API_VERSION_ANDROMEDA_10_3_1):
                    errorList.append('Authentication mode as Certificate is not supported in target edge gateway\n')

                elif not nsxvObj.ipAddress and not nsxvObj.username:
                    errorList.append(
                        "IPSEC Certificate based authentication is used on Source Edge Gateway {}, but NSX-V details "
                        "are not provided in user input file\n".format(edgeGatewayId))

                else:
                    # This validation is included in the precheck even though it is CA configuration pre-requisite for
                    # tunnel to work properly because source edge gateway does allow creation of ipsec site without CA.
                    # This is not included in v2tAssessment mode as CA certificate must be configured for tunnel to be
                    # up on source side as well. so it is implicit condition that must be satisfied.
                    if not nsxvCertificateStore:
                        nsxvCertificateStore = nsxvObj.getNsxvCertificateStore()
                    # Identify CA certificate for service certificate
                    certObjectId = site['certificate']
                    for caObjectId in listify(responseDict['global'].get('caCertificates', {}).get('caCertificate')):
                        if verifyCertificateAgainstCa(
                                nsxvCertificateStore.get(certObjectId), nsxvCertificateStore.get(caObjectId)):
                            site['caCertificate'] = caObjectId
                            break
                    else:
                        errorList.append(
                            f"CA certificate not found for {certObjectId}. Please upload CA certificate in ipsec "
                            f"global config\n")

        logger.debug("IPSEC configuration of Source Edge Gateway retrieved successfully")
        return errorList

    @isSessionExpired
    def getEdgegatewayBGPconfig(self, edgeGatewayId, validation=True, nsxtObj=None, v2tAssessmentMode=False):
        """
        Description :   Gets the BGP Configuration details on the Edge Gateway
        Parameters  :   edgeGatewayId   -   Id of the Edge Gateway  (STRING)
                        validation - True or False based on validation require
                        nsxtObj - object of nsxtOperations
        """
        try:
            errorList = list()

            # Check for V2T Assessment mode
            if v2tAssessmentMode:
                return [], False

            # Get external network details mapped to edgeGateway
<<<<<<< HEAD
            extNetDict = self.orgVdcDict.get('ExternalNetwork')
=======
            extNetDict = self.orgVdcDict.get('Tier0Gateways')
>>>>>>> 02184f1f
            targetExternalNetwork = self.getExternalNetworkMappedToEdgeGateway(edgeGatewayId, extNetDict)
            sourceEdgeGatewayName = list(
                filter(lambda edgeGatewayData: edgeGatewayData['id'] == "urn:vcloud:gateway:{}".format(edgeGatewayId),
                       self.rollback.apiData['sourceEdgeGateway']))[0]['name']
            if not targetExternalNetwork:
                raise Exception(
                    "Failed to get target ExternalNetwork details mapped to SourceEdgeGateway - {}.".format(
                        sourceEdgeGatewayName))

            logger.debug("Getting BGP Services Configuration Details of Source Edge Gateway")
            # url to retrieve the bgp config into
            url = "{}{}{}".format(vcdConstants.XML_VCD_NSX_API.format(self.ipAddress),
                                  vcdConstants.NETWORK_EDGES,
                                  vcdConstants.EDGE_GATEWAY_BGP_CONFIG.format(edgeGatewayId))
            # get api call to retrieve the bgp config info
            response = self.restClientObj.get(url, self.headers)
            if response.status_code == requests.codes.ok:
                if response.content:
                    responseDict = self.vcdUtils.parseXml(response.content)
                    if not validation:
                        return responseDict['bgp']
                    # validate vrf lite  only if source bgp is enabled
                    if responseDict['bgp']['enabled'] != 'false':
                        if not v2tAssessmentMode and float(self.version) >= float(vcdConstants.API_VERSION_ZEUS):
                            # get the target external network backed Tier-0 gateway
                            targetExternalBackingTypeValue = targetExternalNetwork['networkBackings']['values'][0]['backingTypeValue']
                            # validate only if backing type is VRF
                            if targetExternalBackingTypeValue == 'NSXT_VRF_TIER0':
                                if self.nsxVersion.startswith('2.'):
                                    errorList.append('VRF is not supported in NSX-T version: {}'.format(self.nsxVersion))
                                tier0RouterName = targetExternalNetwork['networkBackings']['values'][0]['parentTier0Ref']['id']
                                tier0Details = nsxtObj.getTier0GatewayDetails(tier0RouterName)
                                tier0localASnum = tier0Details['local_as_num']
                                if tier0Details['graceful_restart_config']['mode'] == 'DISABLE':
                                    tier0GracefulRestartMode = 'false'
                                else:
                                    tier0GracefulRestartMode = 'true'
                                if responseDict['bgp']['localASNumber'] != tier0localASnum:
                                    errorList.append(
                                        'Source Edge gateway & Target Tier-0 Gateway - {} localAS number should be always same.\n'.format(
                                            tier0RouterName))
                                if responseDict['bgp']['gracefulRestart'] != tier0GracefulRestartMode:
                                    errorList.append(
                                        'Source Edge gateway & Target Tier-0 Gateway - {} graceful restart mode should always be same and disabled.\n'.format(
                                            tier0RouterName))
                                if tier0GracefulRestartMode == 'true':
                                    errorList.append(
                                        'Target Tier-0 Gateway - {} graceful restart mode should always be disabled.\n'.format(
                                            tier0RouterName))
                            logger.debug("BGP configuration of Source Edge Gateway retrieved successfully")
                            # returning bdp config details dict
                            return errorList, True
                return [], False
            else:
                return ["Failed to retrieve the BGP Configurations of Source Edge Gateway with error code {} \n".format(response.status_code)], False
        except Exception:
            raise

    @isSessionExpired
    def _checkTaskStatus(self, taskUrl, returnOutput=False, timeoutForTask=vcdConstants.VCD_CREATION_TIMEOUT, entityName=''):
        """
        Description : Checks status of a task in VDC
        Parameters  : taskUrl   - Url of the task monitored (STRING)
                      timeOutForTask - Timeout value to check the task status (INT)
        """
        if self.headers.get("Content-Type", None):
            del self.headers['Content-Type']

        if entityName:
            entityName = f" for {entityName}"

        timeout = 0.0
        # Get the task details
        output = ''
        try:
            while timeout < timeoutForTask:
                headers = {'Authorization': self.headers['Authorization'],
                           'Accept': vcdConstants.GENERAL_JSON_ACCEPT_HEADER}
                response = self.restClientObj.get(url=taskUrl, headers=headers)
                if response.status_code == requests.codes.ok:
                    responseDict = response.json()
                    logger.debug("Checking status for task : {}{}".format(responseDict["operationName"], entityName))
                    if returnOutput:
                        output = responseDict['operation']
                        # rfind will search from right to left, here Id always comes in the last
                        output = output[output.rfind("(") + 1:output.rfind(")")]
                    if responseDict["status"] == "success":
                        logger.debug("Successfully completed task : {}{}".format(
                            responseDict["operationName"], entityName))
                        if not returnOutput:
                            return
                        return output
                    if responseDict["status"] == "error":
                        logger.error("Task {}{} is in Error state {}".format(
                            responseDict["operationName"], entityName, responseDict['details']))
                        raise Exception(responseDict['details'])
                    msg = "Task {}{} is in running state".format(responseDict["operationName"], entityName)
                    logger.debug(msg)
                time.sleep(vcdConstants.VCD_CREATION_INTERVAL)
                timeout += vcdConstants.VCD_CREATION_INTERVAL
            raise Exception('Task {}{} could not complete in the allocated time.'.format(
                responseDict["operationName"], entityName))
        except:
            raise

    def getOrgVDCComputePolicies(self):
        """
        Description :   Gets VDC Compute Policies
        """
        try:
            logger.debug("Getting Org VDC Compute Policies Details")
            # url to retrieve org vdc compute policies
            url = "{}{}".format(vcdConstants.OPEN_API_URL.format(self.ipAddress),
                                vcdConstants.VDC_COMPUTE_POLICIES)
            # get api call to retrieve org vdc compute policies
            response = self.restClientObj.get(url, self.headers)
            if response.status_code == requests.codes.ok:
                logger.debug("Retrieved Org VDC Compute Policies details successfully")
                # returning the list of org vdc compute policies
                responseDict = response.json()
                # return responseDict['values']
                resultTotal = responseDict['resultTotal']
            pageNo = 1
            pageSizeCount = 0
            resultList = []
            logger.debug('Getting Org VDC Compute Policies')
            while resultTotal > 0 and pageSizeCount < resultTotal:
                url = "{}{}?page={}&pageSize={}&sortAsc=name".format(vcdConstants.OPEN_API_URL.format(self.ipAddress),
                                                        vcdConstants.VDC_COMPUTE_POLICIES, pageNo,
                                                        vcdConstants.ORG_VDC_COMPUTE_POLICY_PAGE_SIZE)
                getSession(self)
                response = self.restClientObj.get(url, self.headers)
                if response.status_code == requests.codes.ok:
                    responseDict = response.json()
                    resultList.extend(responseDict['values'])
                    pageSizeCount += len(responseDict['values'])
                    logger.debug('Org VDC Compute Policies result pageSize = {}'.format(pageSizeCount))
                    pageNo += 1
                    resultTotal = responseDict['resultTotal']
            logger.debug('Total Org VDC Compute Policies result count = {}'.format(len(resultList)))
            logger.debug('All Org VDC Compute Policies successfully retrieved')
            return resultList
        except Exception:
            raise

    def enableSourceOrgVdc(self, sourceOrgVdcId):
        """
        Description :   Re-Enables the Source Org VDC
        Parameters  :   sourceOrgVdcId  -   id of the source org vdc (STRING)
        """
        try:
            # reading data from metadata
            data = self.rollback.apiData
            # enabling the source org vdc only if it was previously enabled, else not
            if data['sourceOrgVDC']['IsEnabled'] == "true":
                logging.info("RollBack: Enabling Source Org-Vdc")
                sourceOrgVdcId = sourceOrgVdcId.split(':')[-1]
                # url to enable source org vdc
                url = "{}{}".format(vcdConstants.XML_ADMIN_API_URL.format(self.ipAddress),
                                    vcdConstants.ENABLE_ORG_VDC.format(sourceOrgVdcId))
                # post api call to enable source org vdc
                response = self.restClientObj.post(url, self.headers)
                if response.status_code == requests.codes.no_content:
                    logger.debug("Source Org VDC Enabled successfully")
                else:
                    responseDict = self.vcdUtils.parseXml(response.content)
                    raise Exception("Failed to Enable Source Org VDC: {}".format(responseDict['Error']['@message']))
            else:
                logger.debug("Not Enabling Source Org VDC since it was already disabled")
        except Exception:
            raise

    @isSessionExpired
    def _checkSuspendedVMsInVapp(self, vApp):
        """
        Description :   Send get request for vApp and check for suspended VM in response
        Parameters  :   vApp - data related to a vApp (DICT)
        """
        vAppResponse = self.restClientObj.get(vApp['@href'], self.headers)
        responseDict = self.vcdUtils.parseXml(vAppResponse.content)
        if not vAppResponse.status_code == requests.codes.ok:
            raise Exception("Failed to get vapp details to validate suspended VM "
                            "due to {}".format(responseDict['Error']['@message']))
            # checking if the vapp has vms present in it
        if not responseDict['VApp'].get('Children'):
            logger.debug('Source vApp {} has no VM present in it.'.format(vApp['@name']))
            return
        # retrieving vms of the vapp
        vmList = responseDict['VApp']['Children']['Vm'] if isinstance(responseDict['VApp']['Children']['Vm'],
                                                                      list) else [
            responseDict['VApp']['Children']['Vm']]
        # iterating over the vms in the vapp
        for vm in vmList:
            if vm["@status"] == "3" or vm["@status"] == "21":
                self.suspendedVMList.append(vm['@name'])

    def validateSourceSuspendedVMsInVapp(self, sourceOrgVDCId):
        """
        Description :   Validates that there exists no VMs in suspended state in Source Org VDC
                        If found atleast single VM in suspended state then raises exception
        """
        try:
            self.suspendedVMList = list()
            sourceVappsList = self.getOrgVDCvAppsList(sourceOrgVDCId)
            if not sourceVappsList:
                return

            # iterating over the source vapps
            for vApp in sourceVappsList:
                self.thread.spawnThread(self._checkSuspendedVMsInVapp, vApp)
            self.thread.joinThreads()
            if self.thread.stop():
                raise Exception("Failed to validate vapp for suspended VM. Check log file for errors")
            if self.suspendedVMList:
                raise ValidationError(
                    "VMs: {} are in suspended state, Unable to migrate".format(','.join(self.suspendedVMList)))
            logger.debug("Validated Successfully, No Suspended VMs in Source Vapps")
        except Exception:
            raise

    @isSessionExpired
    def _checkVappWithOwnNetwork(self, vApp):
        """
        Description :   Send get request for vApp and check if vApp has its own vapp routed network in response
        Parameters  :   vApp - data related to a vApp (DICT)
        """
        # TODO pranshu: remove use of migration=False argument.
        # get api call to retrieve the vapp details
        response = self.restClientObj.get(vApp['@href'], self.headers)
        responseDict = self.vcdUtils.parseXml(response.content)
        if not response.status_code == requests.codes.ok:
            raise Exception("Failed to get vapp {} details for own network due "
                            "to {}".format(vApp['@name'], responseDict['Error']['@message']))
        vAppData = responseDict['VApp']
        # checking if the networkConfig is present in vapp's NetworkConfigSection
        if vAppData['NetworkConfigSection'].get('NetworkConfig'):
            vAppNetworkList = listify(vAppData['NetworkConfigSection']['NetworkConfig'])
            routedVappNetworks = [
                vAppNetwork['@networkName']
                for vAppNetwork in vAppNetworkList
                if vAppNetwork['Configuration']['FenceMode'] == "natRouted"
            ]
            if routedVappNetworks:
                self.vAppNetworkDict[vApp['@name']] = routedVappNetworks

    def _validateRoutedVappNetworks(self, vApp, vAppValidations, nsxtObj):
        response = self.restClientObj.get(vApp['@href'], self.headers)
        responseDict = self.vcdUtils.parseXml(response.content)
        if not response.status_code == requests.codes.ok:
            raise Exception(
                "Failed to get vapp {} details for own network due to {}".format(
                    vApp['@name'], responseDict['Error']['@message']))

        vAppData = responseDict['VApp']
        if not vAppData['NetworkConfigSection'].get('NetworkConfig'):
            return

        networkTypes = set()
        vAppValidations['routerExternalIp'][vApp['@name']] = dict()
        vAppValidations['natExternalIp'][vApp['@name']] = dict()
        for vAppNetwork in listify(vAppData['NetworkConfigSection']['NetworkConfig']):
            if vAppNetwork['@networkName'] == "none":
                continue

            networkTypes.add(vAppNetwork['Configuration']['FenceMode'])
            if vAppNetwork['Configuration']['FenceMode'] != 'natRouted':
                continue

            # Verify NAT rules
            natService = vAppNetwork['Configuration'].get('Features', {}).get('NatService', {})
            if natService.get('NatType', '') == 'portForwarding':
                for rule in listify(natService.get('NatRule')):
                    rule = rule.get('VmRule')
                    if not rule:
                        continue

                    if rule.get('ExternalPort') != '-1' and rule.get('InternalPort') == '-1':
                        vAppValidations['natPfCustomToAny'].add(f"{vApp['@name']}|{vAppNetwork['@networkName']}")

                    if rule['Protocol'] == 'TCP_UDP':
                        vAppValidations['natPfTcpUdp'].add(f"{vApp['@name']}|{vAppNetwork['@networkName']}")

                # TODO pranshu: Check for duplicate Any port
                duplicateNatPorts = Counter(
                    rule.get('VmRule', {}).get('ExternalPort')
                    for rule in listify(natService.get('NatRule'))
                )
                if any(value > 1 for value in duplicateNatPorts.values()):
                    vAppValidations['natPfDuplicatePort'].add(f"{vApp['@name']}|{vAppNetwork['@networkName']}")

            elif natService.get('NatType', '') == 'ipTranslation':
                if natService['IsEnabled'] == 'false':
                    vAppValidations['natIptDisabled'].add(f"{vApp['@name']}|{vAppNetwork['@networkName']}")

            # Get parent network
            response = self.restClientObj.get(
                url="{}{}".format(
                    vcdConstants.OPEN_API_URL.format(self.ipAddress),
                    vcdConstants.GET_ORG_VDC_NETWORK_BY_ID.format(
                        urn_id(vAppNetwork['Configuration']['ParentNetwork']['@id'], type='network'))
                ),
                headers=self.headers
            )
            orgVdcNetwork = response.json()
            if not response.status_code == requests.codes.ok:
                raise Exception(
                    f"Unable to get parent network {vAppNetwork['Configuration']['ParentNetwork']['@name']}"
                    f" details: {orgVdcNetwork['message']}")

            # Check for direct networks
            # 1. parent network is not non-shared direct network
            # 2. for shared direct network, target external network (-v2t suffixed) is overlay backed
            if orgVdcNetwork['networkType'] == 'DIRECT':
                # Verify the shared network is not dedicated
                url = "{}{}{}".format(
                    vcdConstants.OPEN_API_URL.format(self.ipAddress),
                    vcdConstants.ALL_ORG_VDC_NETWORKS,
                    vcdConstants.QUERY_EXTERNAL_NETWORK.format(orgVdcNetwork['parentNetworkId']['id']))
                response = self.restClientObj.get(url, self.headers)
                responseDict = response.json()
                if not response.status_code == requests.codes.ok:
                    raise Exception(
                        f"Unable to get external network {orgVdcNetwork['parentNetworkId']['name']} details: "
                        f"{responseDict['message']}")

                # If external network is dedicated or shared at external network level, it is not supported
                if not(int(responseDict['resultTotal']) > 1 and orgVdcNetwork['shared']):
                    vAppValidations['directNetworks'].add(f"{vApp['@name']}|{vAppNetwork['@networkName']}")

                # If shared at Org VDC network level, verify it is overlay backed
                elif nsxtObj:
                    externalNetworkName = f"{orgVdcNetwork['parentNetworkId']['name']}-v2t"
                    response = self.restClientObj.get(
                        url="{}{}?filter=(name=={})".format(
                            vcdConstants.OPEN_API_URL.format(self.ipAddress),
                            vcdConstants.ALL_EXTERNAL_NETWORKS,
                            externalNetworkName,
                        ),
                        headers=self.headers
                    )
                    externalNetwork = response.json()
                    if not response.status_code == requests.codes.ok:
                        raise Exception(
                            f"Unable to get external network {externalNetworkName} details: {externalNetwork['message']}")

                    # Result should contain single result as we are getting by name
                    if externalNetwork['resultTotal'] == 1:
                        for backing in externalNetwork['values'][0]['networkBackings']['values']:
                            if backing['backingTypeValue'] == 'IMPORTED_T_LOGICAL_SWITCH':
                                if not nsxtObj.isOverlayBackedSegment(backing['backingId']):
                                    vAppValidations['vlanBackedNetworks'].add(f"{vApp['@name']}|{externalNetworkName}")
                                break
                    else:
                        vAppValidations['vlanBackedNetworks'].add(f"{vApp['@name']}|NA")

            # check the external router ips of routed vapp networks and NAT
            vAppValidations['routerExternalIp'][vApp['@name']].update(
                {vAppNetwork['@networkName']: vAppNetwork['Configuration'].get('RouterInfo', {}).get('ExternalIp')})
            if vAppNetwork['Configuration'].get('Features', {}).get('NatService', {}).get('NatRule'):
                vAppValidations['natExternalIp'][vApp['@name']][vAppNetwork['@networkName']] = []
                for rule in listify(vAppNetwork['Configuration']['Features']['NatService']['NatRule']):
                    if rule.get('OneToOneVmRule', {}).get('ExternalIpAddress'):
                        vAppValidations['natExternalIp'][vApp['@name']][vAppNetwork['@networkName']].append(
                            rule['OneToOneVmRule'].get('ExternalIpAddress'))

        # Check if routed vapp networks are combined with other type of networks(org VDC/vapp bridged, vapp isolated)
        if 'natRouted' in networkTypes and len(networkTypes) > 1:
            vAppValidations['mixedNetworkTypes'].add(vApp['@name'])

    def validateRoutedVappNetworks(self, sourceOrgVDCId, v2tAssessmentMode=False, nsxtObj=None):
        """
        Description :   Validates there exists no vapp routed network in source vapps
        """
        try:
            vAppList = self.getOrgVDCvAppsList(sourceOrgVDCId)
            if not vAppList:
                return

            # Routed vapp support is added from VCD build 10.3.2.19442122. As API version is same for 10.3.2 and this
            # build, we are comparing VCD version directly.
            if (version.parse(self.getVCDVersion()) >= version.parse(vcdConstants.VCD_10_3_2_1_BUILD)
                    or v2tAssessmentMode):
                logger.debug('Validating routed vApp network configuration')
                vAppValidations = {
                    'mixedNetworkTypes': set(),
                    'directNetworks': set(),
                    'vlanBackedNetworks': set(),
                    'natPfCustomToAny': set(),
                    'natPfTcpUdp': set(),
                    'natPfDuplicatePort': set(),
                    'routerExternalIp': dict(),
                    'natExternalIp': dict(),
                    'natIptDisabled': set(),
                }
                for vApp in vAppList:
                    self.thread.spawnThread(self._validateRoutedVappNetworks, vApp, vAppValidations, nsxtObj)
                self.thread.joinThreads()
                if self.thread.stop():
                    raise Exception("Failed to validate vApp routed networks")
                errors = []
                if vAppValidations['mixedNetworkTypes']:
                    errors.append(
                        f"Routed vapp network is not supported with other type of networks in vapp/s (vApp): "
                        f"{', '.join(vAppValidations['mixedNetworkTypes'])}")
                if vAppValidations['directNetworks']:
                    errors.append(
                        f"Routed vApp parent network should be a shared direct network (vApp|vApp_Network):"
                        f"{', '.join(vAppValidations['directNetworks'])}")
                if vAppValidations['vlanBackedNetworks']:
                    errors.append(
                        f"External network used for routed vapp networks should be overlay backed "
                        f"(vApp|External_Network): {', '.join(vAppValidations['vlanBackedNetworks'])}")
                if vAppValidations['natPfCustomToAny']:
                    errors.append(
                        f"Invalid NAT rule: if internal port is ANY, external port should also be ANY "
                        f"(vApp|vApp_Network): {', '.join(vAppValidations['natPfCustomToAny'])}")
                if vAppValidations['natPfTcpUdp']:
                    errors.append(
                        f"Invalid NAT rule: 'TCP&UDP' rule is not supported "
                        f"(vApp|vApp_Network): {', '.join(vAppValidations['natPfTcpUdp'])}")
                if vAppValidations['natPfDuplicatePort']:
                    errors.append(
                        f"Invalid NAT rule: Multiple rules with same external port is not supported "
                        f"(vApp|vApp_Network): {', '.join(vAppValidations['natPfDuplicatePort'])}")
                if vAppValidations['natIptDisabled']:
                    errors.append(
                        f"Disabled NAT service is not supported "
                        f"(vApp|vApp_Network): {', '.join(vAppValidations['natIptDisabled'])}")

                # logic to identify router external IP conflicts with NAT
                for externalVapp, externalNetList in vAppValidations['routerExternalIp'].items():
                    for externalNet, externalIp in externalNetList.items():
                        for natVapp, natNetList in vAppValidations['natExternalIp'].items():
                            for natNet, natIpList in natNetList.items():
                                if externalIp in natIpList and externalVapp != natVapp:
                                    errors.append("Router external IP of '{}' network of '{}' vapp is used for "
                                                  "NAT external IP of '{}' network of '{}' vapp".format(externalNet, externalVapp, natNet, natVapp))

                if errors:
                    raise ValidationError('\n'.join(errors))

                logger.debug('Successfully validated routed vApp network configuration')
                return

            # iterating over the source vapps
            vAppNetworkList = []
            self.vAppNetworkDict = {}
            for vApp in vAppList:
                # spawn thread for check vapp with own network task
                self.thread.spawnThread(self._checkVappWithOwnNetwork, vApp)
                # halt the main thread till all the threads complete execution
            self.thread.joinThreads()
            if self.thread.stop():
                raise Exception("Failed to validate vApp routed network exists in source org VDC. Check log file"
                                " for errors")
            if self.vAppNetworkDict:
                for key, value in self.vAppNetworkDict.items():
                    vAppNetworkList.append('vAppName: ' + key + ' : NetworkName: ' + ', '.join(value))
                raise ValidationError(
                    "vApp Routed Network: '{}' exist in Source Org VDC".format(', '.join(vAppNetworkList)))
        except Exception:
            raise

    @isSessionExpired
    def _checkVappWithIsolatedNetwork(self, vApp, migration=False):
        """
        Description :   Send get request for vApp and check if vApp has its own vapp routed network in response
        Parameters  :   vApp - data related to a vApp (DICT)
        """
        # get api call to retrieve the vapp details
        response = self.restClientObj.get(vApp['@href'], self.headers)
        responseDict = self.vcdUtils.parseXml(response.content)
        if not response.status_code == requests.codes.ok:
            raise Exception('Error occurred while retrieving vapp details to validate isolated network'
                            'for {} due to {}'.format(vApp['@name'],responseDict['Error']['@message']))
        vAppData = responseDict['VApp']
        # checking if the networkConfig is present in vapp's NetworkConfigSection
        if vAppData['NetworkConfigSection'].get('NetworkConfig'):
            vAppNetworkList = vAppData['NetworkConfigSection']['NetworkConfig'] if isinstance(
                vAppData['NetworkConfigSection']['NetworkConfig'], list) else [
                vAppData['NetworkConfigSection']['NetworkConfig']]
            if vAppNetworkList:
                networkList = []
                DHCPEnabledNetworkList = []
                # iterating over the source vapp network list
                for vAppNetwork in vAppNetworkList:
                    if not vAppNetwork['Configuration'].get('ParentNetwork'):
                        # if parent network is absent then raising exception only if the  network gateway is not dhcp
                        if vAppNetwork['Configuration']['IpScopes']['IpScope']['Gateway'] != '196.254.254.254':
                            # Checking for dhcp configuration on vapp isolated networks
                            if vAppNetwork['Configuration'].get('Features', {}).get('DhcpService', {}).get('IsEnabled') == 'true':
                                if self.version >= vcdConstants.API_VERSION_ANDROMEDA:
                                    logger.debug("validation successful the vApp networks {} in vApp {} is isolated "
                                                 "with DHCP enabled".format(vAppNetwork['@networkName'], vApp['@name']))
                                else:
                                    logger.debug("validation failed the vApp networks {} in vApp {} is isolated with "
                                                 "DHCP enabled".format(vAppNetwork['@networkName'], vApp['@name']))
                                DHCPEnabledNetworkList.append(vAppNetwork['@networkName'])
                        else:
                            logger.debug("Validated successfully {} network within vApp {} is not a Vapp "
                                         "Network".format(vAppNetwork['@networkName'], vApp['@name']))
                if DHCPEnabledNetworkList and not migration:
                    self.DHCPEnabled[vApp['@name']] = DHCPEnabledNetworkList
                else:
                    return DHCPEnabledNetworkList

        return []

    def validateDHCPOnIsolatedvAppNetworks(self, sourceOrgVDCId, edgeGatewayDeploymentEdgeCluster=None, nsxtObj=None):
        """
        Description :   Validates there exists no vapp routed network in source vapps
        """
        try:
            vAppNetworkList = list()
            self.DHCPEnabled = dict()

            vAppList = self.getOrgVDCvAppsList(sourceOrgVDCId)
            if not vAppList:
                return

            # iterating over the source vapps
            for vApp in vAppList:
                # spawn thread for check vapp with own network task
                self.thread.spawnThread(self._checkVappWithIsolatedNetwork, vApp)
                # halt the main thread till all the threads complete execution
            self.thread.joinThreads()
            if self.thread.stop():
                raise Exception("Failed to validate DHCP is enabled on Isolated vApp Network, Check log file "
                                "for errors")
            if self.DHCPEnabled:
                for key, value in self.DHCPEnabled.items():
                    vAppNetworkList.append('vAppName: ' + key + ' : NetworkName: ' + ', '.join(value))

                if float(self.version) >= float(vcdConstants.API_VERSION_ANDROMEDA):
                    edgeGatewayData = self.getOrgVDCEdgeGateway(sourceOrgVDCId)
                    if len(edgeGatewayData['values']) == 0:
                        if edgeGatewayDeploymentEdgeCluster is not None:
                            logger.debug(
                                "DHCP is enabled on Isolated vApp Network. But source edge gateway is not present.Checking edgeGatewayDeploymentEdgeCluster")
                            self.validateEdgeGatewayDeploymentEdgeCluster(edgeGatewayDeploymentEdgeCluster, nsxtObj)
                        else:
                            raise Exception("DHCP is enabled on Isolated vApp Network, but neither Source EdgeGateway is present nor 'EdgeGatewayDeploymentEdgeCluster' is provided in the input file.")
                    logger.debug("DHCP is enabled on vApp Isolated Network: '{}'".format(', '.join(vAppNetworkList)))
                else:
                    raise Exception("DHCP is enabled on vApp Isolated Network: '{}'".format(', '.join(vAppNetworkList)))
        except Exception:
            raise

    def _validateNamedDiskWithFastProvisioned(self, vApp, unsupportedVms):
        vAppResponse = self.restClientObj.get(vApp['@href'], self.headers)
        responseDict = self.vcdUtils.parseXml(vAppResponse.content)
        if not vAppResponse.status_code == requests.codes.ok:
            raise Exception("Failed to get vapp details in validateNamedDiskWithFastProvisioned due to {}".format(
                responseDict['Error']['@message']))

        if not responseDict['VApp'].get('Children'):
            logger.debug('Source vApp {} has no VM present in it.'.format(vApp['@name']))
            return

        for vm in listify(responseDict['VApp']['Children']['Vm']):
            for disk in listify(vm['VmSpecSection'].get('DiskSection', {}).get('DiskSettings')):
                if disk.get('Disk') and disk['StorageProfile']['@id'] != vm.get('StorageProfile', {}).get('@id'):
                    unsupportedVms['vm'].append(vm['@name'])
                    break

    def validateNamedDiskWithFastProvisioned(self, sourceOrgVDCId):
        if not self.validateOrgVDCFastProvisioned():
            return

        vAppList = self.getOrgVDCvAppsList(sourceOrgVDCId)
        if not vAppList:
            return

        unsupportedVms = {'vm': []}
        for vApp in vAppList:
            self.thread.spawnThread(self._validateNamedDiskWithFastProvisioned, vApp, unsupportedVms)

        self.thread.joinThreads()
        if self.thread.stop():
            raise Exception("Failed to validate independent Disks with Fast Provisioned enabled. Check log file for errors")

        if unsupportedVms['vm']:
            raise ValidationError("VM/s ({}) has independent disk attached with different storage policies.".format(
                ','.join(unsupportedVms['vm'])))

        logger.debug("Validated Successfully, Independent Disks with Fast Provisioned enabled")

    @isSessionExpired
    def _checkMediaAttachedToVM(self, vApp):
        """
            Description :   Send get request for vApp and check if VMs in vApp have media attached
            Parameters  :   vApp - data related to a vApp (DICT)
        """
        try:
            hrefVapp = vApp['@href']
            vmWithMediaList = list()
            # get api call to retrieve vapp details
            response = self.restClientObj.get(hrefVapp, self.headers)
            if response.status_code == requests.codes.ok:
                responseDict = self.vcdUtils.parseXml(response.content)
                # checking if vapp has vms in it
                if responseDict['VApp'].get('Children'):
                    vmList = responseDict['VApp']['Children']['Vm'] if isinstance(responseDict['VApp']['Children']['Vm'],
                                                                                  list) else [
                        responseDict['VApp']['Children']['Vm']]
                    # iterating over vms in the vapp
                    for vm in vmList:
                        if vm.get('VmSpecSection', {}).get('MediaSection', {}):
                            mediaSettings = vm.get('VmSpecSection', {}).get('MediaSection', {}).get('MediaSettings', []) if isinstance(
                                vm.get('VmSpecSection', {}).get('MediaSection', {}).get('MediaSettings', []), list) else [
                                vm.get('VmSpecSection', {}).get('MediaSection', {}).get('MediaSettings', [])
                            ]
                            # iterating over the list of media settings of vm
                            for mediaSetting in mediaSettings:
                                # checking for the ISO media type that should be disconnected, else raising exception
                                if mediaSetting['MediaType'] == "ISO":
                                    if mediaSetting['MediaState'] != "DISCONNECTED":
                                        vmWithMediaList.append(vApp['@name'] + ':' + vm['@name'])
                    if vmWithMediaList:
                        return vmWithMediaList
                    else:
                        logger.debug("Validated successfully that media of source vm {} is not connected".format(vm['@name']))
                else:
                    logger.debug("Source vApp {} has no VMs in it".format(vApp['@name']))
            else:
                raise Exception('Unable to get vApp details from vApp: {}'.format(vApp['@name']))
        except Exception:
            raise

    def getVCDVersion(self):
        """
           Description : Fetch vcd version from vCD cells information
        """
        url = "{}{}".format(vcdConstants.OPEN_API_URL.format(self.ipAddress), vcdConstants.VCD_CELLS)
        response = self.restClientObj.get(url, self.headers)
        responseDict = response.json()
        if response.status_code == requests.codes.ok:
            values = responseDict['values']
            if not values:
                raise Exception("No vCD cell present to fetch vCD version information")
            vCDVersion = values[0].get("productVersion", None)
            if not vCDVersion:
                raise Exception("Not able to fetch vCD version due to API response difference")
            elif version.parse(vCDVersion) < version.parse("10.3"):
                logger.warning("VCD {} is not supported with current migration tool. Some features may not work as expected.".format(vCDVersion))
            else:
                return vCDVersion
        else:
            raise Exception(
                "Failed to fetch vCD version information - {}".format(responseDict['message']))

    @isSessionExpired
    def getVMsRelatedDataOfOrgVdc(self):
        """
           Description : Fetch all the VM related data of all NSX-V backed OrgVDC'S
        """

        data = {}
        # Query url to fetch the vm related data
        acceptHeader = vcdConstants.GENERAL_JSON_ACCEPT_HEADER
        headers = {'Authorization': self.headers['Authorization'], 'Accept': acceptHeader}
        url = "{}{}&sortAsc=name".format(vcdConstants.XML_API_URL.format(self.ipAddress), vcdConstants.ORG_VDC_QUERY)
        response = self.restClientObj.get(url, headers)
        if response.status_code == requests.codes.ok:
            responseDict = response.json()
            resultTotal = responseDict['total']
        else:
            # failure in retrieving the data of org vdc
            raise Exception(
                "Failed to fetch the org vdc's data")

        pageNo = 1
        pageSizeCount = 0
        resultList = []
        logger.debug('Getting org vdc details')
        while resultTotal > 0 and pageSizeCount < resultTotal:
            # Query url to fetch the vm related data
            url = "{}{}&page={}&pageSize={}&format=records&sortAsc=name".format(
                vcdConstants.XML_API_URL.format(self.ipAddress),
                vcdConstants.ORG_VDC_QUERY, pageNo,
                25)
            getSession(self)
            # get api call to retrieve the media details of organization with page number and page size count
            response = self.restClientObj.get(url, headers)
            if response.status_code == requests.codes.ok:
                responseDict = response.json()
                listOfOrgVDC = responseDict["record"] if isinstance(
                    responseDict["record"], list) else [responseDict["record"]]
                resultList.extend(listOfOrgVDC)
                pageSizeCount += len(responseDict['record'])
                logger.debug('Org VDC result pageSize = {}'.format(pageSizeCount))
                pageNo += 1
                resultTotal = responseDict['total']
            else:
                # failure in retrieving the data of org vdc
                raise Exception(
                    "Failed to fetch the org vdc's data")
        logger.debug('Total Org VDC result count = {}'.format(len(resultList)))

        for orgVDC in resultList:
            if orgVDC["orgName"] not in data:
                data[orgVDC["orgName"]] = {}
            data[orgVDC["orgName"]][orgVDC["name"]] = {
                "numberOfVApps": orgVDC["numberOfVApps"],
                "numberOfVMs": orgVDC["numberOfVMs"],
                "memoryUsedMB": orgVDC["memoryUsedMB"],
                "numberOfRunningVMs": orgVDC["numberOfRunningVMs"]
            }
        return data

    @isSessionExpired
    def validateVappVMsMediaNotConnected(self, OrgVDCID, raiseError=False):
        """
        Description :   Validates none VM's media is connected from any of the Source vApps
        """
        try:
            orgvdcId = OrgVDCID.split(':')[-1]
            url = "{}{}".format(vcdConstants.XML_ADMIN_API_URL.format(self.ipAddress),
                                vcdConstants.ORG_VDC_BY_ID.format(orgvdcId))
            response = self.restClientObj.get(url, self.headers)
            if response.status_code == requests.codes.ok:
                responseDict = self.vcdUtils.parseXml(response.content)
            else:
                raise Exception('Error occurred while retrieving Org VDC - {} details'.format(OrgVDCID))
            if not responseDict['AdminVdc']['ResourceEntities']:
                return
            sourceOrgVDCEntityList = responseDict['AdminVdc']['ResourceEntities']['ResourceEntity'] if isinstance(
                responseDict["AdminVdc"]['ResourceEntities']['ResourceEntity'], list) else [
                responseDict["AdminVdc"]['ResourceEntities']['ResourceEntity']]
            # creating source vapp list
            sourceVappList = [vAppEntity for vAppEntity in sourceOrgVDCEntityList if
                              vAppEntity['@type'] == vcdConstants.TYPE_VAPP]

            for sourceVapp in sourceVappList:
                # spawn thread for check media connected to vm in vapp
                self.thread.spawnThread(self._checkMediaAttachedToVM, sourceVapp, saveOutputKey=sourceVapp['@name'])
                # halt the main thread till all the threads complete execution
            self.thread.joinThreads()

            if self.thread.stop():
                raise Exception("Failed to Validate VM/s with media connected exists in Vapp/s. Check log file "
                                "for errors")
            allVmWithMediaList = list()
            for each_vApp, eachVmValues in self.thread.returnValues.items():
                if eachVmValues is not None:
                    allVmWithMediaList.append(','.join(eachVmValues))
            if raiseError and allVmWithMediaList:
                raise Exception('The following VMs have media attached to it: {}'.format(', '.join(allVmWithMediaList)))
            elif raiseError == False and allVmWithMediaList:
                logger.warning('The following VMs have media attached to it: {}'.format(', '.join(allVmWithMediaList)))
            else:
                logger.debug("Validated successfully no vApp/s has VM/s with media connected")
        except Exception:
            raise

    @isSessionExpired
    def fetchAllPortGroups(self):
        """
            Description :   Fetch all the port groups that are present in vCenter
            Returns     :   List of port groups(LIST)
        """
        # url to get the port group details
        url = "{}{}".format(vcdConstants.XML_API_URL.format(self.ipAddress),
                            vcdConstants.GET_PORTGROUP_INFO)
        acceptHeader = vcdConstants.GENERAL_JSON_ACCEPT_HEADER
        headers = {'Authorization': self.headers['Authorization'], 'Accept': acceptHeader}
        # retrieving the details of the port group
        response = self.restClientObj.get(url, headers)
        responseDict = response.json()
        if response.status_code == requests.codes.ok:
            resultTotal = responseDict['total']
        else:
            raise Exception('Failed to retrieve PortGroup details due to: {}'.format(responseDict['message']))
        pageNo = 1
        pageSizeCount = 0
        resultList = []
        logger.debug('Getting portgroup details')
        while resultTotal > 0 and pageSizeCount < resultTotal:
            url = "{}{}&page={}&pageSize={}&format=records&sortAsc=name".format(vcdConstants.XML_API_URL.format(self.ipAddress),
                                                                   vcdConstants.GET_PORTGROUP_INFO, pageNo,
                                                                   vcdConstants.PORT_GROUP_PAGE_SIZE)
            getSession(self)
            response = self.restClientObj.get(url, headers)
            responseDict = response.json()
            if response.status_code == requests.codes.ok:
                resultList.extend(responseDict['record'])
                pageSizeCount += len(responseDict['record'])
                logger.debug('Portgroup details result pageSize = {}'.format(pageSizeCount))
                pageNo += 1
                resultTotal = responseDict['total']
            else:
                raise Exception('Failed to retrieve PortGroup details due to: {}'.format(responseDict['message']))
        logger.debug('Total Portgroup details result count = {}'.format(len(resultList)))
        logger.debug('Portgroup details successfully retrieved')
        return resultList

    @isSessionExpired
    def getSourceNetworkPoolBacking(self):
        """
        Description :  Get source org vdc network pool Backing
        """
        # source org vdc network pool reference dict
        networkPool = self.rollback.apiData['sourceOrgVDC'].get('NetworkPoolReference')

        # If no network pool is present return an empty dictionary
        if not networkPool:
            return dict()

        # get api call to retrieve the info of source org vdc network pool backing details
        url = "{}{}".format(vcdConstants.OPEN_API_URL.format(self.ipAddress), vcdConstants.NETWORK_POOL.format(
            networkPool['@id']))
        networkPoolResponse = self.restClientObj.get(url, self.headers)
        if networkPoolResponse.status_code != requests.codes.ok:
            raise Exception("Failed to fetch source network pool backing")

        networkPoolDict = networkPoolResponse.json()
        return networkPoolDict.get('poolType')

    @isSessionExpired
    def getSourceNetworkPoolDetails(self):
        """
        Description :  Get source org vdc network pool details
        """
        # source org vdc network pool reference dict
        networkPool = self.rollback.apiData['sourceOrgVDC'].get('NetworkPoolReference')

        # If no network pool is present return an empty dictionary
        if not networkPool:
            return dict()

        # get api call to retrieve the info of source org vdc network pool
        networkPoolResponse = self.restClientObj.get(networkPool['@href'], self.headers)
        if networkPoolResponse.status_code != requests.codes.ok:
            raise Exception("Failed to fetch source network pool data")

        networkPoolDict = self.vcdUtils.parseXml(networkPoolResponse.content)
        return networkPoolDict

    @isSessionExpired
    def validateSourceNetworkPools(self, cloneOverlayIds=False):
        """
        Description :  Validates the source network pool backing
        Parameters  :  cloneOverlayIds - Flag that decides whether the overlay id's will be cloned or not (BOOLEAN)
        """
        try:
            # Getting source network pool details
            networkPoolBackingType = self.getSourceNetworkPoolBacking()
            networkPoolDict = self.getSourceNetworkPoolDetails()

            # checking for the network pool associated with source org vdc
            if not networkPoolDict:
                return

            # checking if cloneOverlayIds parameter is set to true
            if cloneOverlayIds and float(self.version) < float(vcdConstants.API_VERSION_ANDROMEDA_10_3_1):
                raise Exception("'cloneOverlayIds' parameter is set to 'True' but "
                                "not supported on current VCD version : ", self.version)

            # checking if the source network pool is VXLAN backed if cloneOverlayIds parameter is set to true
            if cloneOverlayIds and networkPoolBackingType != vcdConstants.VXLAN:
                raise Exception("'cloneOverlayIds' parameter is set to 'True' but "
                                "source Org VDC network pool is not VXLAN backed")
            # checking if the source network pool is PortGroup backed
            if networkPoolBackingType == vcdConstants.PORT_GROUP:
                # Fetching the moref and type of all the port groups backing the network pool
                portGroupMoref = {portGroup['MoRef']: portGroup['VimObjectType']
                                  for portGroup in listify(
                        networkPoolDict['VMWNetworkPool']['PortGroupRefs']['VimObjectRef'])}

                # Filtering standard port groups
                standardPortGroups = [moref for moref, portGroupType in portGroupMoref.items()
                                      if portGroupType != 'DV_PORTGROUP']
                # If standard port groups are present raise an exception
                if standardPortGroups:
                    raise Exception(f"Port Groups - '{', '.join(standardPortGroups)}' backing the source "
                                    f"network pool '{networkPoolDict['VMWNetworkPool']['@name']}' "
                                    f"are not Distributed Port Group")

                # Fetching all port groups present in vCenter
                allPortGroups = self.fetchAllPortGroups()

                # Filtering port groups without VLAN
                portGroupsWithoutVlan = [moref for moref, portGroupType in portGroupMoref.items()
                                         for portGroup in allPortGroups
                                         if portGroup['moref'] == moref and not portGroup['vlanId']]
                # If port groups without VLAN are present raise an exception
                if portGroupsWithoutVlan:
                    raise Exception(f"Port Groups - '{', '.join(portGroupsWithoutVlan)}' backing the source "
                                    f"network pool '{networkPoolDict['VMWNetworkPool']['@name']}' "
                                    f"don't have VLAN configured.")
        except Exception:
            raise

    def validateNoTargetOrgVDCExists(self, sourceOrgVDCName):
        """
        Description :   Validates the target Org VDC does not exist with same name as that of source Org VDC
                        with '-v2t' appended
                        Eg: source org vdc name :-  v-CokeOVDC
                            target org vdc name :-  v-CokeOVDC-v2t
        Parameters : sourceOrgVDCName - Name of the source Org VDC (STRING)
        """
        try:
            data = self.rollback.apiData
            # retrieving list instance of org vdcs under the specified organization in user input file
            orgVDCsList = data['Organization']['Vdcs']['Vdc'] if isinstance(data['Organization']['Vdcs']['Vdc'], list) else [data['Organization']['Vdcs']['Vdc']]
            # iterating over the list of org vdcs under the specified organization
            for orgVDC in orgVDCsList:
                # checking if target org vdc's name already exist in the given organization; if so raising exception
                if orgVDC['@name'] == "{}-v2t".format(sourceOrgVDCName):
                    raise Exception("Target Org VDC '{}-v2t' already exists".format(sourceOrgVDCName))
            logger.debug("Validated successfully, no target org VDC named '{}-v2t' exists".format(sourceOrgVDCName))
        except Exception:
            raise

    @isSessionExpired
    def validateEdgeGatewayDeploymentEdgeCluster(self, edgeClusterName=None, nsxObj=None):
        """
        Description :   Validates if edge transport nodes are present in edge cluster for edge gateway deployment
        Parameters  :   edgeClusterName     -   Name of the cluster (STRING)
                        nsxObj              -   Object of NSXTOperations class (OBJECT)
        """
        try:
            if edgeClusterName:
                edgeClusterData = nsxObj.fetchEdgeClusterDetails(edgeClusterName)
                edgeNodes = edgeClusterData['members'] if isinstance(edgeClusterData['members'], list) \
                    else [edgeClusterData['members']]
                if len(edgeNodes) < 1:
                    raise Exception(
                        "Edge Transport Nodes are not present in the cluster - {}, minimum 1 node should be present for edge gateway deployment"
                            .format(edgeClusterName))
                else:
                    logger.debug("Validated successfully Edge Transport Nodes are present in the cluster {}".format(
                            edgeClusterName))
        except:
            raise

    @isSessionExpired
    def getAllOrgVdc(self):
        """
        Description : Method that returns details of all org vdcs
        Returns     : List of all org vdcs (LIST)
        """
        data = list()
        # Query url to fetch the vm related data
        acceptHeader = vcdConstants.GENERAL_JSON_ACCEPT_HEADER
        headers = {'Authorization': self.headers['Authorization'], 'Accept': acceptHeader}
        url = "{}{}&sortAsc=name".format(vcdConstants.XML_API_URL.format(self.ipAddress), vcdConstants.ORG_VDC_QUERY)
        response = self.restClientObj.get(url, headers)
        if response.status_code == requests.codes.ok:
            responseDict = response.json()
            resultTotal = responseDict['total']
        else:
            # failure in retrieving the data of org vdc
            raise Exception(
                "Failed to fetch the org vdc's data")

        pageNo = 1
        pageSizeCount = 0
        resultList = []
        logger.debug('Getting org vdc details')
        while resultTotal > 0 and pageSizeCount < resultTotal:
            # Query url to fetch the vm related data
            url = "{}{}&page={}&pageSize={}&format=records&sortAsc=name".format(
                vcdConstants.XML_API_URL.format(self.ipAddress),
                vcdConstants.ORG_VDC_QUERY, pageNo,
                25)
            getSession(self)
            # get api call to retrieve the media details of organization with page number and page size count
            response = self.restClientObj.get(url, headers)
            if response.status_code == requests.codes.ok:
                responseDict = response.json()
                listOfOrgVDC = responseDict["record"] if isinstance(
                    responseDict["record"], list) else [responseDict["record"]]
                resultList.extend(listOfOrgVDC)
                pageSizeCount += len(responseDict['record'])
                logger.debug('Org VDC result pageSize = {}'.format(pageSizeCount))
                pageNo += 1
                resultTotal = responseDict['total']
            else:
                # failure in retrieving the data of org vdc
                raise Exception(
                    "Failed to fetch the org vdc's data")
        logger.debug('Total Org VDC result count = {}'.format(len(resultList)))

        for orgVDC in resultList:
            data.append({
                        "name": orgVDC["name"],
                        "id": f"urn:vcloud:vdc:{orgVDC['href'].split('/')[-1]}",
                        "org": {"name": orgVDC["orgName"]},
                        "vcName": orgVDC['vcName']
                        })
        return data

    @isSessionExpired
    def getBackingTypeOfOrgVDC(self, orgVDCId):
        """
        Description : Method that returns backing type of org vdc
        Parameters  : orgVDCId   -   ID of org vdc (STRING)
        Returns     : Backing type of org vdc - NSX_V/NSX_T (STRING)
        """
        url = "{}{}".format(vcdConstants.OPEN_API_URL.format(self.ipAddress), vcdConstants.ORG_VDC_CAPABILITIES.format(orgVDCId))
        response = self.restClientObj.get(url, self.headers)
        responseDict = response.json()
        if response.status_code == requests.codes.ok:
            values = responseDict['values']
            for value in values:
                # Checking backing type key in response values
                if value['name'] == 'vdcGroupNetworkProviderTypes':
                    return value['value'][0]
                if value['name'] == 'networkProvider':
                    return value['value']
            else:
                raise Exception("Unable to fetch backing type from capabilities of org vdc")
        else:
            # failure in retrieving the capabilities of org vdc
            raise Exception("Failed to fetch the capabilities of org vdc due to error - {}".format(responseDict['message']))

    def validateVniPoolRanges(self, nsxtObj, nsxvObj, cloneOverlayIds=False):
        """
        Description : Pre migration validation tasks for org vdc
        Parameters  : nsxtObj         - Object of NSXT operations class holding all functions related to NSXT (OBJECT)
                      nsxvObj         - Object of NSXV operations class holding all functions related to NSXV (OBJECT)
                      cloneOverlayIds - Flag to decide whether to validate the VNI pools or not (BOOLEAN)
        """
        try:
            # If clone overlay id parameter is False, then we don't need to validate the pool ranges
            if not cloneOverlayIds or (float(self.version) < float(vcdConstants.API_VERSION_ANDROMEDA_10_3_1)):
                logger.debug("'CloneOverlayIds' parameter is set to 'False' or not provided in user input file or not "
                             "supported in current vcd version, so skipping the VNI pool validation")
                return

            # If clone overlay id parameter is True,
            # and NSXV details are not provided in input file then we cannot perform validation
            if not nsxvObj.ipAddress or not nsxvObj.username:
                raise Exception(
                    "'CloneOverlayIds' parameter is set to 'True', "
                    "but NSX-V details are not provided in user input file")

            # Fetching target NSXT pool id's
            targetVNIPoolIds = nsxtObj.getNsxtVniPoolIds()
            # Fetching source NSXV pool id's
            sourceVNIPoolIds = nsxvObj.getNsxvVniPoolIds()

            # If source NSXV VNI pool id's are not subset of
            if not sourceVNIPoolIds.issubset(targetVNIPoolIds):
                raise Exception("All the source NSX-V Segment IDs are not present in target NSX-T VNI pools")
            else:
                logger.debug('Validated successfully that the source NSX-V VNI pool is subset of target NSX-T VNI pools')
        except:
            raise

    @description("Checking Bridging Components")
    @remediate
    def checkBridgingComponents(self, orgVDCIDList, edgeClusterNameList, nsxtObj, vcenterObj, vcdObjList):
        """
        Description : Pre migration validation tasks related to bridging
        Parameters  : orgVDCIDList  -  List of URN of all the org vdc undergoing migration (LIST)
                      edgeClusterNameList  -  Names of NSXT edge clusters to be used for bridging (LIST)
                      nsxtObj  -  Object of NSXT operations class holding all functions related to NSXT (OBJECT)
                      vcenterObj  -  Object of vCenter operations class holding all functions related to vCenter (OBJECT)
                      vcdObjList  -  Objects of vCD operations class holding all functions related to vCD (OBJECT)
        """
        try:
            orgVdcNetworkList = list()
            for sourceOrgVDCId in orgVDCIDList:
                orgVdcNetworkList += self.getOrgVDCNetworks(sourceOrgVDCId, 'sourceOrgVDCNetworks', saveResponse=False)
            orgVdcNetworkList = list(filter(lambda network: network['networkType'] != 'DIRECT', orgVdcNetworkList))
            if orgVdcNetworkList:
                # Checking if any org vdc has network pool with VXLAN backing
                vxlanBackingPresent = any([True if
                                           vcdObj.getSourceNetworkPoolBacking() == vcdConstants.VXLAN
                                           else False
                                           for vcdObj in vcdObjList])
                threading.current_thread().name = "BridgingChecks"
                logger.info("Checking for Bridging Components")
                logger.info('Validating NSX-T Bridge Uplink Profile does not exist')
                nsxtObj.validateBridgeUplinkProfile()

                if edgeClusterNameList:
                    logger.info('Validating Edge Cluster Exists in NSX-T and Edge Transport Nodes are not in use')
                    nsxtObj.validateEdgeNodesNotInUse(edgeClusterNameList)
                else:
                    raise Exception("EdgeClusterName is not provided")

                nsxtObj.validateOrgVdcNetworksAndEdgeTransportNodes(edgeClusterNameList, orgVdcNetworkList)

                logger.info("Validating whether the edge transport nodes are accessible via ssh or not")
                nsxtObj.validateIfEdgeTransportNodesAreAccessibleViaSSH(edgeClusterNameList)

                logger.info("Validating whether the edge transport nodes are deployed on v-cluster or not")
                nsxtObj.validateEdgeNodesDeployedOnVCluster(edgeClusterNameList, vcenterObj, vxlanBackingPresent)

                logger.info("Validating the max limit of bridge endpoint profiles in NSX-T")
                nsxtObj.validateLimitOfBridgeEndpointProfile(orgVdcNetworkList)
                logger.info("Successfully completed checks for Bridging Components")
        except:
            raise
        else:
            threading.current_thread().name = "MainThread"

    @description("Performing OrgVDC related validations")
    @remediate
    def orgVDCValidations(self, inputDict, vdcDict, sourceOrgVDCId, nsxtObj, nsxvObj):
        """
        Description : Pre migration validation tasks for org vdc
        Parameters  : inputDict      -  dictionary of all the input yaml file key/values (DICT)
                      vdcDict        -  dictionary of the vcd details (DIC)
                      sourceOrgVDCId -  ID of source org vdc (STRING)
                      nsxtObj        -  Object of NSXT operations class holding all functions related to NSXT (OBJECT)
                      nsxvObj        -  Object of NSXV operations class holding all functions related to NSXV (OBJECT)
        """
        # Flag to check whether the org vdc was disabled or not
        disableOrgVDC = False
        try:
            logger.info(f'Starting with PreMigration validation tasks for org vdc "{vdcDict["OrgVDCName"]}"')

            logger.info('Validating NSX-T manager details')
            self.getNsxDetails(inputDict["NSXT"]["Common"]["ipAddress"])

            # validating whether target org vdc with same name as that of source org vdc exists
            logger.info("Validating whether target Org VDC already exists")
            self.validateNoTargetOrgVDCExists(vdcDict["OrgVDCName"])

<<<<<<< HEAD
            # Validating external network mapping with Gateway mentioned in userInput file.
            logger.info("Validating external network mapping with Gateway mentioned in userInput file.")
            self.validateEdgeGatewayToExternalNetworkMapping(sourceOrgVDCId, vdcDict['ExternalNetwork'])

            # getting the target External Network details
            logger.info('Getting the target External Network details')
            self.getTargetExternalNetworks(vdcDict["ExternalNetwork"], validateVRF=True)

            # getting the source dummy External Network details
            logger.info('Getting the source dummy External Network - {} details.'.format(
                inputDict["VCloudDirector"]["DummyExternalNetwork"]))
            self.getDummyExternalNetwork(inputDict["VCloudDirector"]["DummyExternalNetwork"])
=======
            # Getting Org VDC Edge Gateway Id
            sourceEdgeGatewayIdList = self.getOrgVDCEdgeGatewayId(sourceOrgVDCId, saveResponse=True)
            self.rollback.apiData['sourceEdgeGatewayId'] = sourceEdgeGatewayIdList

            # Validating external network mapping with Gateway mentioned in userInput file.
            logger.info("Validating external network mapping with Gateway mentioned in userInput file.")
            self.validateEdgeGatewayToExternalNetworkMapping(sourceOrgVDCId, vdcDict.get('Tier0Gateways', {}))

            # getting the target External Network details
            logger.info('Getting the target External Network details')
            self.getTargetExternalNetworks(vdcDict.get("Tier0Gateways", {}), validateVRF=True)

            # getting the source dummy External Network details
            logger.info('Getting the source dummy External Network - {} details.'.format(inputDict["VCloudDirector"].get("DummyExternalNetwork")))
            self.getDummyExternalNetwork(inputDict["VCloudDirector"].get("DummyExternalNetwork"))
>>>>>>> 02184f1f

            # getting the source provider VDC details and checking if its NSX-V backed
            logger.info('Getting the source Provider VDC - {} details.'.format(vdcDict["NSXVProviderVDCName"]))
            sourceProviderVDCId, isNSXTbacked = self.getProviderVDCId(vdcDict["NSXVProviderVDCName"])
            self.getProviderVDCDetails(sourceProviderVDCId, isNSXTbacked)

            # validating the source network pool backing
            logger.info("Validating Source Network Pool backing")
            self.validateSourceNetworkPools(cloneOverlayIds=inputDict["VCloudDirector"].get("CloneOverlayIds"))

            # validating whether source org vdc is NSX-V backed
            logger.info('Validating whether source Org VDC is NSX-V backed')
            self.validateOrgVDCNSXbacking(sourceOrgVDCId, sourceProviderVDCId, isNSXTbacked)

            #  getting the target provider VDC details and checking if its NSX-T backed
            logger.info(
                'Getting the target Provider VDC - {} details.'.format(vdcDict["NSXTProviderVDCName"]))
            targetProviderVDCId, isNSXTbacked = self.getProviderVDCId(vdcDict["NSXTProviderVDCName"])
            self.getProviderVDCDetails(targetProviderVDCId, isNSXTbacked)

            # validating hardware version of source and target Provider VDC
            logging.info('Validating Hardware version of Source Provider VDC: {} and Target Provider VDC: {}'.format(
                vdcDict["NSXVProviderVDCName"], vdcDict["NSXTProviderVDCName"]))
            self.validateHardwareVersion()

            # validating if the target provider vdc is enabled or not
            logger.info(
                'Validating Target Provider VDC {} is enabled'.format(vdcDict["NSXTProviderVDCName"]))
            self.validateTargetProviderVdc()

            # disable the source Org VDC so that operations cant be performed on it
            logger.info('Disabling the source Org VDC - {}'.format(vdcDict["OrgVDCName"]))
            disableOrgVDC = self.disableOrgVDC(sourceOrgVDCId)

            # validating the source org vdc placement policies exist in target PVDC also
            logger.info('Validating whether source org vdc - {} placement policies are present in target PVDC'.format(
                vdcDict["OrgVDCName"]))
            self.validateVMPlacementPolicy(sourceOrgVDCId)

            # validating whether source and target P-VDC have same vm storage profiles
            logger.info('Validating storage profiles in source Org VDC and target Provider VDC')
            self.validateStorageProfiles()

            logger.info("Validating Edge cluster for target edge gateway deployment")
            self.validateEdgeGatewayDeploymentEdgeCluster(vdcDict.get('EdgeGatewayDeploymentEdgeCluster', None), nsxtObj)

            # getting the source External Network details
            logger.info('Getting the source External Network details.')
            sourceExternalNetwork = self.getSourceExternalNetwork(sourceOrgVDCId)
            if isinstance(sourceExternalNetwork, Exception):
                raise sourceExternalNetwork

            # validating whether same subnet exist in source and target External networks
            logger.info('Validating source and target External networks have same subnets')
            self.validateExternalNetworkSubnets()

            # Validate whether the external network is linked to NSXT provided in the input file or not
            logger.info('Validating Target External Network with NSXT provided in input file')
            self.validateExternalNetworkWithNSXT()

            logger.info('Validating if all edge gateways interfaces are in use')
            self.validateEdgeGatewayUplinks(sourceOrgVDCId, sourceEdgeGatewayIdList, False)

            # validating whether edge gateway have dedicated external network
            logger.info('Validating whether other Edge gateways are using dedicated external network')
            self.validateDedicatedExternalNetwork(inputDict)

            # getting the source Org VDC networks
            logger.info('Getting the Org VDC networks of source Org VDC {}'.format(vdcDict["OrgVDCName"]))
            orgVdcNetworkList = self.getOrgVDCNetworks(sourceOrgVDCId, 'sourceOrgVDCNetworks')

            # Validatating static Ip pool for routed OrgVDC network.
            logger.info('Validating Routed OrgVDCNetwork Static IP pool configuration')
            self.validateStaticIpPoolForNonDistributedRouting(orgVdcNetworkList, vdcDict)

            # validating DHCP service on Org VDC networks
            logger.info('Validating Isolated OrgVDCNetwork DHCP configuration')
            self.getOrgVDCNetworkDHCPConfig(orgVdcNetworkList)

            # validating whether DHCP is enabled on source Isolated Org VDC network
            edgeGatewayDeploymentEdgeCluster = vdcDict.get('EdgeGatewayDeploymentEdgeCluster', None)
            self.validateDHCPEnabledonIsolatedVdcNetworks(orgVdcNetworkList, sourceEdgeGatewayIdList, edgeGatewayDeploymentEdgeCluster,nsxtObj)

            # validating whether any org vdc network is shared or not
            logger.info('Validating whether shared networks are supported or not')
            self.validateOrgVDCNetworkShared(sourceOrgVDCId)

            # validating whether any source org vdc network is not direct network
            logger.info('Validating Source OrgVDC Direct networks')
            providerVDCImportedNeworkTransportZone = inputDict["VCloudDirector"].get("ImportedNetworkTransportZone", None)
            self.validateOrgVDCNetworkDirect(orgVdcNetworkList, vdcDict,
                                             providerVDCImportedNeworkTransportZone, nsxtObj)

            # validating NSX-V and NSX-T VNI pool ranges
            logger.info('Validating whether the source NSX-V Segment ID Pool is subset of target NSX-T VNI pool or not')
            self.validateVniPoolRanges(nsxtObj, nsxvObj,
                                       cloneOverlayIds=inputDict['VCloudDirector'].get('CloneOverlayIds'))

            # validating target external network pools
            nsxtNetworkPoolName = vdcDict.get('NSXTNetworkPoolName', None)
            logger.info('Validating Target NSXT backed Network Pools')
            self.validateTargetPvdcNetworkPools(nsxtNetworkPoolName)

            # validating cross vdc networking
            logger.info('Validating Cross VDC Networking is enabled or not')
            self.validateCrossVdcNetworking(sourceOrgVDCId)
        except:
            # Enabling source Org VDC if premigration validation fails
            if disableOrgVDC:
                self.enableSourceOrgVdc(sourceOrgVDCId)
            raise
        else:
            return True

    @description("Performing services related validations")
    @remediate
    def servicesValidations(self, vdcDict, sourceOrgVDCId, nsxtObj, nsxvObj):
        """
        Description : Pre migration validation tasks related to services configured in org vdc
        Parameters  : vdcDict        -  dictionary of the vcd details (DIC)
                      sourceOrgVDCId -  ID of source org vdc (STRING)
                      nsxtObj        -  Object of NSXT operations class holding all functions related to NSXT (OBJECT)
                      nsxvObj        -  Object of NSXV operations class holding all functions related to NSXV (OBJECT)
        """
        try:
            # if NSXTProviderVDCNoSnatDestinationSubnet is passed to sampleInput else set it to None
            noSnatDestSubnet = vdcDict.get("NoSnatDestinationSubnet", None)

            # Fetching service engine group name from sampleInput
            ServiceEngineGroupName = vdcDict.get('ServiceEngineGroupName', None)
            # get distributed firewall configuration
            logger.info('Validating Distributed Firewall configuration')
            dfwConfigReturn = self.getDistributedFirewallConfig(sourceOrgVDCId, validation=True)
            if isinstance(dfwConfigReturn, Exception):
                raise dfwConfigReturn

            # get the list of services configured on source Edge Gateway
            self.getEdgeGatewayServices(nsxtObj, nsxvObj, noSnatDestSubnet,
                                        ServiceEngineGroupName=ServiceEngineGroupName)
        except:
            raise
        else:
            return True

    @description("Performing vApp related validations")
    @remediate
    def vappValidations(self, vdcDict, sourceOrgVDCId, nsxtObj=None):
        """
        Description : Pre migration validation tasks related to vApps present in org vdc
        Parameters  : vdcDict        -  dictionary of the vcd details (DIC)
                      sourceOrgVDCId -  ID of source org vdc (STRING)
        """
        try:
            # validating whether there are empty vapps in source org vdc
            logger.info("Validating no empty vapps exist in source org VDC")
            self.validateNoEmptyVappsExistInSourceOrgVDC(sourceOrgVDCId)

            # validating the source org vdc does not have any suspended state vms in any of the vapps
            logger.info('Validating suspended state VMs does not exist in any of the Source vApps')
            self.validateSourceSuspendedVMsInVapp(sourceOrgVDCId)

            # Validating if fencing is enabled on vApps in source OrgVDC
            logger.info('Validating if fencing is enabled on vApps in source OrgVDC')
            self.validateVappFencingMode(sourceOrgVDCId)

            # validating that No vApps have its own vApp Networks
            logger.info('Validating routed vApp Networks')
            self.validateRoutedVappNetworks(sourceOrgVDCId, nsxtObj=nsxtObj)

            # validating that No vApps have isolated networks with dhcp configured
            logger.info('Validating isolated vApp networks with DHCP enabled')
            self.validateDHCPOnIsolatedvAppNetworks(sourceOrgVDCId, vdcDict.get('EdgeGatewayDeploymentEdgeCluster', None), nsxtObj)

            logger.info("Validating Independent Disks")
            self.validateIndependentDisks(sourceOrgVDCId)

            logger.info('Validating a VM does not have independent disks with different storage policies when fast provisioning is enabled')
            self.validateNamedDiskWithFastProvisioned(sourceOrgVDCId)

            logger.info('Validating whether media is attached to any vApp VMs')
            self.validateVappVMsMediaNotConnected(sourceOrgVDCId)

            # get the affinity rules of source Org VDC
            logger.info('Getting the VM affinity rules of source Org VDC {}'.format(vdcDict["OrgVDCName"]))
            self.getOrgVDCAffinityRules(sourceOrgVDCId)

            # disabling Affinity rules
            logger.info('Disabling source Org VDC affinity rules if its enabled')
            self.disableSourceAffinityRules()
        except:
            raise
        else:
            return True

    def preMigrationValidation(self, inputDict, vdcDict, sourceOrgVDCId, nsxtObj, nsxvObj, validateVapp=False, validateServices=False):
        """
        Description : Pre migration validation tasks
        Parameters  : inputDict      -  dictionary of all the input yaml file key/values (DICT)
                      vdcDict        -  dictionary of the vcd details (DIC)
                      sourceOrgVDCId -  ID of source org vdc (STRING)
                      nsxtObj        -  Object of NSXT operations class holding all functions related to NSXT (OBJECT)
                      nsxvObj        -  Object of NSXV operations class holding all functions related to NSXV (OBJECT)
                      validateVapp   -  Flag deciding whether to validate vApp or not (BOOLEAN)
                      validateServices- Flag deciding whether to validate edge gateway services or not (BOOLEAN)
        """
        try:
            # Replacing thread name with org vdc name
            threading.current_thread().name = self.vdcName

            self.getNsxDetails(inputDict["NSXT"]["Common"]["ipAddress"])

            if any([
                    # Performing org vdc related validations
                    self.orgVDCValidations(inputDict, vdcDict, sourceOrgVDCId, nsxtObj, nsxvObj),
                    # Performing services related validations
                    self.servicesValidations(vdcDict, sourceOrgVDCId, nsxtObj, nsxvObj) if validateServices else False,
                    # Performing vApp related validations
                    self.vappValidations(vdcDict, sourceOrgVDCId, nsxtObj) if validateVapp else False]):
                logger.debug(
                    f'Successfully completed org vdc related validation tasks for org vdc "{vdcDict["OrgVDCName"]}"')
        except:
            logger.error(traceback.format_exc())
            raise

    @isSessionExpired
    def checkSameExternalNetworkUsedByOtherVDC(self, sourceOrgVDC, inputDict, externalNetworkName):
        """
        Description :   Validate if the External network is dedicatedly used by any other Org VDC edge gateway mentioned in the user specs file.
        """
        try:
            orgVdcList = inputDict['VCloudDirector']['SourceOrgVDC']
            orgVdcNameList = list()
            for orgVdc in orgVdcList:
<<<<<<< HEAD
                if orgVdc['OrgVDCName'] != sourceOrgVDC and externalNetworkName in orgVdc.get('ExternalNetwork').values():
=======
                if orgVdc['OrgVDCName'] != sourceOrgVDC and externalNetworkName in orgVdc.get('Tier0Gateways').values():
>>>>>>> 02184f1f
                    orgVdcNameList.append(orgVdc['OrgVDCName'])
            return orgVdcNameList
        except:
            raise

    @isSessionExpired
    def validateDedicatedExternalNetwork(self, inputDict):
        """
        Description :   Validate if the External network is dedicatedly used by any other edge gateway
        """
        try:
            if not self.rollback.apiData['sourceEdgeGateway']:
                return
            # reading the data from metadata
            data = self.rollback.apiData
            sourceOrgVDC = data['sourceOrgVDC']['@name']
            errorList = list()

            if 'targetExternalNetwork' not in data.keys():
                raise Exception('Target External Network not present')

            # Get external network details mapped to edgeGateway
<<<<<<< HEAD
            extNetDict = self.orgVdcDict.get('ExternalNetwork')
=======
            extNetDict = self.orgVdcDict.get('Tier0Gateways')
>>>>>>> 02184f1f

            # Map edgeGateway to external network.
            edgeGatwayToExtNetMap = {
                gateway['name']: extNetDict.get(gateway['name'], extNetDict.get('default'))
                for gateway in self.rollback.apiData['sourceEdgeGateway']
            }

            for sourceEdgeGateway in self.rollback.apiData['sourceEdgeGateway']:
                sourceEdgeGatewayId = sourceEdgeGateway['id'].split(':')[-1]
                bgpConfigDict = self.getEdgegatewayBGPconfig(sourceEdgeGatewayId, validation=False)

                externalNetworkName = edgeGatwayToExtNetMap[sourceEdgeGateway['name']]
                targetExternalNetwork = self.rollback.apiData['targetExternalNetwork'][externalNetworkName]
                if not targetExternalNetwork:
                    raise Exception(
                        "Failed to get target ExternalNetwork mapped to source edge gateway {} from user Input.".format(
                            sourceEdgeGateway['name']))

                bgpEnabled = bgpConfigDict and isinstance(bgpConfigDict, dict) and bgpConfigDict['enabled'] == 'true'
                advertiseRoutedNetworks = self.orgVdcDict['AdvertiseRoutedNetworks'].get(
                    sourceEdgeGateway['name'], self.orgVdcDict['AdvertiseRoutedNetworks']['default'])

                # 1. User input validation Across Org VDC
                orgVdcNameList = self.checkSameExternalNetworkUsedByOtherVDC(
                    sourceOrgVDC, inputDict, externalNetworkName)
                if orgVdcNameList:
                    if bgpEnabled:
                        errorList.append(
                            "Edge Gateway - {} : BGP is not supported if multiple edge gateways across multiple "
                            "Org VDCs {}, are mapped to the same Tier-0 Gateway - {}, in user input file.".format(
                                sourceEdgeGateway['name'], orgVdcNameList, externalNetworkName))
                    if advertiseRoutedNetworks:
                        errorList.append(
                            "Edge Gateway - {} : 'AdvertiseRoutedNetworks' is set to 'True' but multiple Org "
                            "VDCs {} are using the same target Tier-0 Gateway {}.".format(
                                sourceEdgeGateway['name'], orgVdcNameList, externalNetworkName))

                # 2. Validation for edgeGateways on particular Org VDC.
                sourceEdgeGatewayNameList = [
                    edgeGateway
                    for edgeGateway, extNet in edgeGatwayToExtNetMap
                    if externalNetworkName == extNet
                ]
                if len(sourceEdgeGatewayNameList):
                    if bgpEnabled:
                        errorList.append(
                            "Edge Gateway - {} : BGP is not supported in case of multiple edge gateways using "
                            "same Tier-0 Gateway : {}.".format(
                                sourceEdgeGateway['name'], ', '.join(sourceEdgeGatewayNameList)))
                    if advertiseRoutedNetworks:
                        errorList.append(
                            "Edge Gateway - {} : 'AdvertiseRoutedNetworks' is set to 'True' but route advertisement is "
                            "not supported in case of multiple edge gateways using same Tier-0 Gateway: {}".format(
                                sourceEdgeGateway['name'], ', '.join(sourceEdgeGatewayNameList)))

                # 3. Validation if external network is already in use
                if targetExternalNetwork.get('usedIpCount') and targetExternalNetwork.get('usedIpCount') > 0:
                    if bgpEnabled:
                        errorList.append(
                            "Edge Gateway - {} : Dedicated Tier-0 Gateway is required as BGP is "
                            "configured on source edge gateway.".format(
                                sourceEdgeGateway['name']))
                    if advertiseRoutedNetworks:
                        errorList.append(
                            "Edge Gateway - {} : 'AdvertiseRoutedNetworks' is set to 'True', so Dedicated Tier-0"
                            " Gateway is required. But another edge gateway is already connected to {}".format(
                                sourceEdgeGateway['name'], externalNetworkName))

            # Only validate dedicated ext-net if source edge gateways are present
            if errorList:
                raise Exception('; '.join(errorList))

            for extNetName, extNetDetails in data['targetExternalNetwork'].items():
                external_network_id = extNetDetails['id']
                url = "{}{}{}".format(vcdConstants.OPEN_API_URL.format(self.ipAddress), vcdConstants.ALL_EDGE_GATEWAYS,
                                      vcdConstants.VALIDATE_DEDICATED_EXTERNAL_NETWORK_FILTER.format(
                                          external_network_id))
                response = self.restClientObj.get(url, self.headers)
                if response.status_code == requests.codes.ok:
                    responseDict = response.json()
                    values = responseDict['values']
                    # checking whether values is a list if not converting it into a list
                    values = values if isinstance(values, list) else [values]
                    # iterating all the edge gateways
                    for value in values:
                        # checking whether the dedicated flag is enabled
                        if value['edgeGatewayUplinks'][0]['dedicated']:
                            errorList.append(
                                "Edge Gateway {} are using dedicated external network {} and hence new edge gateway cannot be created.".format(
                                    value['name'], extNetName))
                    logger.debug('Validated Successfully, No other edge gateways are using dedicated external network')
                else:
                    raise Exception("Failed to retrieve edge gateway uplinks")
        except Exception:
            raise

    def deleteSession(self):
        """
        Description :   Deletes the current session / log out the current user
        """
        try:
            if self.vCDSessionId and self.VCD_SESSION_CREATED:
                logger.debug("Deleting the current user session (Log out current user)")
                url = "{}{}".format(vcdConstants.OPEN_API_URL.format(self.ipAddress),
                                    vcdConstants.DELETE_CURRENT_SESSION.format(self.vCDSessionId))
                # delete api call to delete the current user session of vcloud director
                deleteResponse = self.restClientObj.delete(url, self.headers)
                if deleteResponse.status_code == requests.codes.no_content:
                    # successful log out of current vmware cloud director user
                    self.VCD_SESSION_CREATED = False
                    logger.debug("Successfully logged out VMware cloud director user")
                else:
                    # failure in current vmware cloud director user log out
                    deleteResponseDict = deleteResponse.json()
                    raise Exception("Failed to log out current user of VMware Cloud Director: {}".format(deleteResponseDict['message']))
        except Exception:
            raise

    @isSessionExpired
    def getEdgeGatewayDnsConfig(self, edgeGatewayId, validation=True):
        """
        Description :   Gets the DNS Configuration details of the specified Edge Gateway
        Parameters  :   edgeGatewayId   -   Id of the Edge Gateway  (STRING)
        """
        try:
            # url to fetch edge gateway details
            getUrl = "{}{}".format(vcdConstants.XML_ADMIN_API_URL.format(self.ipAddress),
                                   vcdConstants.UPDATE_EDGE_GATEWAY_BY_ID.format(edgeGatewayId))
            getResponse = self.restClientObj.get(getUrl, headers=self.headers)
            if getResponse.status_code == requests.codes.ok:
                responseDict = self.vcdUtils.parseXml(getResponse.content)
                edgeGatewayDict = responseDict['EdgeGateway']
                # checking if use default route for dns relay is enabled on edge gateway, if not then return
                if edgeGatewayDict['Configuration']['UseDefaultRouteForDnsRelay'] != 'true':
                    return []
            logger.debug("Getting DNS Services Configuration Details of Source Edge Gateway")
            # url to get DNS config details of specified edge gateway
            url = "{}{}{}".format(vcdConstants.XML_VCD_NSX_API.format(self.ipAddress),
                                  vcdConstants.NETWORK_EDGES,
                                  vcdConstants.EDGE_GATEWAY_DNS_CONFIG_BY_ID.format(edgeGatewayId))
            # call to get api to get dns config details of specified edge gateway
            response = self.restClientObj.get(url, self.headers)
            if response.status_code == requests.codes.ok:
                responseDict = self.vcdUtils.parseXml(response.content)
                # checking if dns exists
                if responseDict['dns'].get('dnsViews'):
                    if responseDict['dns']['dnsViews']['dnsView']:
                        # returning the dns details
                        logger.debug("DNS configuration of Source Edge Gateway retrieved successfully")
                        if not validation:
                            return responseDict['dns']['dnsViews']['dnsView']['forwarders']
                        return []
                    if not validation:
                        return responseDict
                    return []
            else:
                return ["Failed to retrieve DNS configuration of Source Edge Gateway with error code {}".format(response.status_code)]
        except Exception:
            raise

    @isSessionExpired
    def _checkVappIsEmpty(self, vApp):
        """
        Description :   Send get request for vApp and check if vApp has VM or not in response
        Parameters  :   vApp - data related to a vApp (DICT)
        """
        try:
            vAppResponse = self.restClientObj.get(vApp['@href'], self.headers)
            responseDict = self.vcdUtils.parseXml(vAppResponse.content)
            if vAppResponse.status_code == requests.codes.ok:
                # checking if the vapp has vms present in it
                if 'VApp' in responseDict.keys():
                    if not responseDict['VApp'].get('Children'):
                        return True
                else:
                    raise Exception(f"Failed to get vApp {vApp['@name']} details.")
            else:
                raise Exception(f"Failed to get vApp {vApp['@name']} details: {responseDict['Error']['@message']}")

        except Exception:
            raise

    def validateNoEmptyVappsExistInSourceOrgVDC(self, sourceOrgVDCId):
        """
        Description :   Validates that there are no empty vapps in source org vdc
                        If found atleast single empty vapp in source org vdc then raises exception
        """
        try:
            emptyvAppList = list()
            sourceVappsList = self.getOrgVDCvAppsList(sourceOrgVDCId)
            if not sourceVappsList:
                return

            # iterating over the source vapps
            for vApp in sourceVappsList:
                # spawn thread for check empty vApp task
                self.thread.spawnThread(self._checkVappIsEmpty, vApp, saveOutputKey=vApp['@name'])
            # halt the main thread till all the threads complete execution
            self.thread.joinThreads()
            if self.thread.stop():
                raise Exception("Failed to validate empty vapp/s exist in Source Org VDC, Check log file for errors")
            for vAppName, status in self.thread.returnValues.items():
                if status == True:
                    emptyvAppList.append(vAppName)
            if emptyvAppList:
                raise ValidationError('No VM exist in vApp: {}'.format(','.join(emptyvAppList)))
            else:
                logger.debug("Validated successfully, no empty vapps exist in Source Org VDC")
        except Exception:
            raise

    def validateHardwareVersion(self):
        """
        Description :   Validates Hardware version of Source Provider VDC and Target Provider VDC
        """
        try:
            # Reading api data from metadata
            data = self.rollback.apiData
            highestSourceVersion = 0
            highestSourceVersionName = str()
            highestTargetVersionName = str()
            for eachSourceVersionDetail in data['sourceProviderVDC']['Capabilities']['SupportedHardwareVersions']['SupportedHardwareVersion']:
                [name, currentVersion] = eachSourceVersionDetail['@name'].split('-')
                if int(currentVersion) > highestSourceVersion:
                    highestSourceVersion = int(currentVersion)
                highestSourceVersionName = '-'.join([name, str(highestSourceVersion)])
            highestTargetVersion = 0
            for eachTargetVersionDetail in data['targetProviderVDC']['Capabilities']['SupportedHardwareVersions']['SupportedHardwareVersion']:
                [name, currentVersion] = eachTargetVersionDetail['@name'].split('-')
                if int(currentVersion) > highestTargetVersion:
                    highestTargetVersion = int(currentVersion)
                highestTargetVersionName = '-'.join([name, str(highestTargetVersion)])
            if highestSourceVersion > highestTargetVersion:
                raise Exception(
                    'Hardware version on both Source Provider VDC and Target Provider VDC are not compatible, either both should be same or target PVDC hardware version'
                    ' should be greater than source PVDC hardware version. Source Provider VDC: {} and Target Provider VDC is: {}'.format(
                        highestSourceVersionName, highestTargetVersionName))
            else:
                logger.debug('Hardware version on both Source Provider VDC and Target Provider VDC are compatible')
        except Exception:
            raise

    def validateTargetOrgVDCState(self, targetOrgVDCId):
        """
        Description:    Validates that target Org VDC state is enabled or not
        Parameters:     targetOrgVDCId      - target Org VDC Id (STRING)
        """
        try:
            logger.debug('Getting target Org VDC details - {}'.format(targetOrgVDCId))
            # splitting the target org vdc id as per the requirements of xml api
            targetOrgVdcId = targetOrgVDCId.split(':')[-1]
            # url to retrieve the specified provider vdc details
            url = '{}{}'.format(vcdConstants.XML_ADMIN_API_URL.format(self.ipAddress),
                                   vcdConstants.ORG_VDC_BY_ID.format(targetOrgVdcId))
            # get api call retrieve the specified provider vdc details
            response = self.restClientObj.get(url, self.headers)
            responseDict = self.vcdUtils.parseXml(response.content)
            if response.status_code == requests.codes.ok:
                if responseDict['AdminVdc']['@id'] == targetOrgVDCId and responseDict['AdminVdc']['IsEnabled'] == "true":
                    logger.debug('Target Org VDC is enabled')
                    return
                else:
                    raise Exception("Target Org VDC is not enabled. Please enable it.")
        except Exception:
            raise

    @isSessionExpired
    def getCatalogMedia(self, orgId):
        """
        Description : Get all media objects of specific Organization
        Parameters  : orgId - Organization Id (STRING)
        """
        try:
            # url to get the media info of specified organization
            url = "{}{}&sortAsc=name".format(vcdConstants.XML_API_URL.format(self.ipAddress),
                                vcdConstants.GET_MEDIA_INFO)
            acceptHeader = vcdConstants.GENERAL_JSON_ACCEPT_HEADER
            headers = {'Authorization': self.headers['Authorization'], 'Accept': acceptHeader,
                       'X-VMWARE-VCLOUD-TENANT-CONTEXT': orgId}
            # get api call to retrieve the media details of organization
            response = self.restClientObj.get(url, headers)
            if response.status_code == requests.codes.ok:
                responseDict = response.json()
                resultTotal = responseDict['total']
            pageNo = 1
            pageSizeCount = 0
            resultList = []
            logger.debug('Getting media details')
            while resultTotal > 0 and pageSizeCount < resultTotal:
                # url to get the media info of specified organization with page number and page size count
                url = "{}{}&page={}&pageSize={}&format=records&sortAsc=name".format(
                    vcdConstants.XML_API_URL.format(self.ipAddress),
                    vcdConstants.GET_MEDIA_INFO, pageNo,
                    vcdConstants.MEDIA_PAGE_SIZE)
                getSession(self)
                # get api call to retrieve the media details of organization with page number and page size count
                response = self.restClientObj.get(url, headers)
                if response.status_code == requests.codes.ok:
                    responseDict = response.json()
                    resultList.extend(responseDict['record'])
                    pageSizeCount += len(responseDict['record'])
                    logger.debug('Media details result pageSize = {}'.format(pageSizeCount))
                    pageNo += 1
                    resultTotal = responseDict['total']
            logger.debug('Total media details result count = {}'.format(len(resultList)))
            logger.debug('Media details successfully retrieved')
            return resultList
        except Exception:
            raise

    @isSessionExpired
    def getvAppTemplates(self, orgId):
        """
        Description : Get all vApp Templates of specific Organization
        Parameters  : orgId - Organization Id (STRING)
        """
        try:
            # url to get vapp template info
            url = "{}{}&sortAsc=name".format(vcdConstants.XML_API_URL.format(self.ipAddress),
                                vcdConstants.GET_VAPP_TEMPLATE_INFO)
            acceptHeader = vcdConstants.GENERAL_JSON_ACCEPT_HEADER
            headers = {'Authorization': self.headers['Authorization'], 'Accept': acceptHeader,
                       'X-VMWARE-VCLOUD-TENANT-CONTEXT': orgId}
            # get api call to retrieve the vapp template details
            response = self.restClientObj.get(url, headers)
            if response.status_code == requests.codes.ok:
                responseDict = response.json()
                resultTotal = responseDict['total']
            pageNo = 1
            pageSizeCount = 0
            resultList = []
            logger.debug('Getting vapp template details')
            while resultTotal > 0 and pageSizeCount < resultTotal:
                # url to get the vapp template info with page number and page size count
                url = "{}{}&page={}&pageSize={}&format=records&sortAsc=name".format(vcdConstants.XML_API_URL.format(self.ipAddress),
                                                                       vcdConstants.GET_VAPP_TEMPLATE_INFO, pageNo,
                                                                       vcdConstants.VAPP_TEMPLATE_PAGE_SIZE)
                getSession(self)
                # get api call to retrieve the vapp template details with page number and page size count
                response = self.restClientObj.get(url, headers)
                if response.status_code == requests.codes.ok:
                    responseDict = response.json()
                    resultList.extend(responseDict['record'])
                    pageSizeCount += len(responseDict['record'])
                    logger.debug('vApp Template details result pageSize = {}'.format(pageSizeCount))
                    pageNo += 1
                    resultTotal = responseDict['total']
            logger.debug('Total vApp Template details result count = {}'.format(len(resultList)))
            logger.debug('vApp Template details successfully retrieved')
            return resultList
        except Exception:
            raise

    @isSessionExpired
    def disableSourceAffinityRules(self):
        """
        Description :   Disables the Affinity Rules in Source Vapp
        """
        try:
            data = self.rollback.apiData
            # checking if there exists affinity rules on source org vdc
            if data['sourceVMAffinityRules']:
                sourceAffinityRules = data['sourceVMAffinityRules'] if isinstance(data['sourceVMAffinityRules'], list) else [data['sourceVMAffinityRules']]
                # iterating over the affinity rules
                for sourceAffinityRule in sourceAffinityRules:
                    affinityID = sourceAffinityRule['@id']
                    # url to enable/disable the affinity rules
                    url = vcdConstants.ENABLE_DISABLE_AFFINITY_RULES.format(self.ipAddress, affinityID)
                    filePath = os.path.join(vcdConstants.VCD_ROOT_DIRECTORY, 'template.yml')
                    vmReferencesPayloadData = ''
                    for eachVmReference in sourceAffinityRule['VmReferences']['VmReference']:
                        payloadDict = {'vmHref': eachVmReference['@href'],
                                       'vmId': eachVmReference['@id'],
                                       'vmName': eachVmReference['@name'],
                                       'vmType': eachVmReference['@type']}
                        payloadData = self.vcdUtils.createPayload(filePath,
                                                                  payloadDict,
                                                                  fileType='yaml',
                                                                  componentName=vcdConstants.COMPONENT_NAME,
                                                                  templateName=vcdConstants.VM_REFERENCES_TEMPLATE_NAME)
                        vmReferencesPayloadData += payloadData.strip("\"")
                    isEnabled = "false"
                    payloadDict = {'affinityRuleName': sourceAffinityRule['Name'],
                                   'isEnabled': isEnabled,
                                   'isMandatory': "true" if sourceAffinityRule['IsMandatory'] == "true" else "false",
                                   'polarity': sourceAffinityRule['Polarity'],
                                   'vmReferences': vmReferencesPayloadData}
                    payloadData = self.vcdUtils.createPayload(filePath,
                                                              payloadDict,
                                                              fileType='yaml',
                                                              componentName=vcdConstants.COMPONENT_NAME,
                                                              templateName=vcdConstants.ENABLE_DISABLE_AFFINITY_RULES_TEMPLATE_NAME)
                    payloadData = json.loads(payloadData)

                    self.headers['Content-Type'] = vcdConstants.GENERAL_XML_CONTENT_TYPE
                    # put api call to enable / disable affinity rules
                    response = self.restClientObj.put(url, self.headers, data=payloadData)
                    responseDict = self.vcdUtils.parseXml(response.content)
                    if response.status_code == requests.codes.accepted:
                        task_url = response.headers['Location']
                        # checking the status of the enabling/disabling affinity rules task
                        self._checkTaskStatus(taskUrl=task_url)
                        logger.debug('Affinity Rules got enabled successfully in Source')
                    else:
                        raise Exception('Failed to enable Affinity Rules in Source {} '.format(responseDict['Error']['@message']))
        except Exception:
            raise

    def enableSourceAffinityRules(self):
        """
        Description :   Enables Affinity Rules in Source VApp
        """
        try:
            # Check if source affinity rules were enabled or not
            if not self.rollback.metadata.get("preMigrationValidation", {}).get("vappValidations"):
                return

            logger.info("RollBack: Enable Source vApp Affinity Rules")
            data = self.rollback.apiData
            # checking if there exists affinity rules on source org vdc
            if data['sourceVMAffinityRules']:
                sourceAffinityRules = data['sourceVMAffinityRules'] if isinstance(data['sourceVMAffinityRules'], list) else [data['sourceVMAffinityRules']]
                # iterating over the affinity rules
                for sourceAffinityRule in sourceAffinityRules:
                    affinityID = sourceAffinityRule['@id']
                    # url to enable/disable the affinity rules
                    url = vcdConstants.ENABLE_DISABLE_AFFINITY_RULES.format(self.ipAddress, affinityID)
                    filePath = os.path.join(vcdConstants.VCD_ROOT_DIRECTORY, 'template.yml')
                    vmReferencesPayloadData = ''
                    for eachVmReference in sourceAffinityRule['VmReferences']['VmReference']:
                        payloadDict = {'vmHref': eachVmReference['@href'],
                                       'vmId': eachVmReference['@id'],
                                       'vmName': eachVmReference['@name'],
                                       'vmType': eachVmReference['@type']}
                        payloadData = self.vcdUtils.createPayload(filePath,
                                                                  payloadDict,
                                                                  fileType='yaml',
                                                                  componentName=vcdConstants.COMPONENT_NAME,
                                                                  templateName=vcdConstants.VM_REFERENCES_TEMPLATE_NAME)
                        vmReferencesPayloadData += payloadData.strip("\"")
                    isEnabled = "true" if sourceAffinityRule['IsEnabled'] == "true" else "false"
                    payloadDict = {'affinityRuleName': sourceAffinityRule['Name'],
                                   'isEnabled': isEnabled,
                                   'isMandatory': "true" if sourceAffinityRule['IsMandatory'] == "true" else "false",
                                   'polarity': sourceAffinityRule['Polarity'],
                                   'vmReferences': vmReferencesPayloadData}
                    payloadData = self.vcdUtils.createPayload(filePath,
                                                              payloadDict,
                                                              fileType='yaml',
                                                              componentName=vcdConstants.COMPONENT_NAME,
                                                              templateName=vcdConstants.ENABLE_DISABLE_AFFINITY_RULES_TEMPLATE_NAME)
                    payloadData = json.loads(payloadData)

                    self.headers['Content-Type'] = vcdConstants.GENERAL_XML_CONTENT_TYPE
                    # put api call to enable / disable affinity rules
                    response = self.restClientObj.put(url, self.headers, data=payloadData)
                    responseDict = self.vcdUtils.parseXml(response.content)
                    if response.status_code == requests.codes.accepted:
                        task_url = response.headers['Location']
                        # checking the status of the enabling/disabling affinity rulres task
                        self._checkTaskStatus(taskUrl=task_url)
                        logger.debug('Affinity Rules got disabled successfully in Source')
                    else:
                        raise Exception('Failed to disable Affinity Rules in Source {} '.format(responseDict['Error']['@message']))
        except Exception:
            raise

    @staticmethod
    def ifIpBelongsToIpRange(ipAddr, startAddr, endAddr):
        """
            Description : Create an ip range
            Parameters :    ipAddr - IP address to be searched
                            startAddr - Start address ip (IP)
                            endAddr -  End address ip (IP)
        """
        startIp = startAddr.split('.')
        endIp = endAddr.split('.')
        ip = ipAddr.split('.')
        for i in range(4):
            if int(ip[i]) < int(startIp[i]) or int(ip[i]) > int(endIp[i]):
                return False
        return True

    @staticmethod
    def createIpRange(ipNetwork, startAddress, endAddress):
        """
        Description : Create an ip range
        Parameters : ipNetwork of the subnet that the start and end address belong to (STRING)
                     startAddress - Start address ip (IP)
                     endAddress -  End address ip (IP)
        """
        # Find the list of ip's belonging to the ip network/subnet
        listOfIPs = list(map(str, ipaddress.ip_network(ipNetwork, strict=False).hosts()))

        # Index of startAddress in the list
        firstIndex = listOfIPs.index(startAddress)
        # Index of endAddress in the list
        lastIndex = listOfIPs.index(endAddress)

        # Return IP range
        return listOfIPs[firstIndex:lastIndex+1]

    def getServiceEngineGroupDetails(self):
        """
        Description : Retrieve service engine group list from VCD
        Return      : List of service engine groups (LIST)
        """
        try:
            logger.debug("Getting Service Engine Group Details")
            # url to retrieve service engine group details
            url = "{}{}?sortAsc=name".format(vcdConstants.OPEN_API_URL.format(self.ipAddress),
                                vcdConstants.GET_SERVICE_ENGINE_GROUP_URI)
            # get api call to retrieve org vdc compute policies
            response = self.restClientObj.get(url, self.headers)
            if response.status_code == requests.codes.ok:
                logger.debug("Retrieved Service Engine Group details successfully")
                # returning the list of org vdc compute policies
                responseDict = response.json()
                # return responseDict['values']
                resultTotal = responseDict['resultTotal']
            pageNo = 1
            pageSizeCount = 0
            resultList = []
            while resultTotal > 0 and pageSizeCount < resultTotal:
                url = "{}{}?page={}&pageSize={}&sortAsc=name".format(vcdConstants.OPEN_API_URL.format(self.ipAddress),
                                                        vcdConstants.GET_SERVICE_ENGINE_GROUP_URI, pageNo,
                                                        vcdConstants.SERVICE_ENGINE_GROUP_PAGE_SIZE)
                getSession(self)
                response = self.restClientObj.get(url, self.headers)
                if response.status_code == requests.codes.ok:
                    responseDict = response.json()
                    resultList.extend(responseDict['values'])
                    pageSizeCount += len(responseDict['values'])
                    logger.debug('Service Engine Group result pageSize = {}'.format(pageSizeCount))
                    pageNo += 1
                    resultTotal = responseDict['resultTotal']

            return resultList
        except Exception:
            raise

    @isSessionExpired
    def networkConflictValidation(self, sourceOrgVDCId):
        """
        Description: This Method check if there is a over lapping IPs with Routed and Isolated
        param: sourceOrgVDCId - Id of source oRg VDC
        return: idList - List of overlapping Isolated network's Ids
        """
        try:
            # getting all the source VDC networks
            orgvdcNetworkList = self.getOrgVDCNetworks(sourceOrgVDCId, 'sourceOrgVDCNetworks', saveResponse=False,
                                                       sharedNetwork=True)
            idList = list()
            if orgvdcNetworkList:
                # Iterating over network list
                for network in orgvdcNetworkList:
                    # We need to check conflict only for isolated networks
                    if network['networkType'] == 'ISOLATED':
                        # Creating ip_network from gateway cidr
                        isolatedNetworkAddress = ipaddress.ip_network(
                            f"{network['subnets']['values'][0]['gateway']}/"
                            f"{network['subnets']['values'][0]['prefixLength']}", strict=False)
                        # Iteraing over network list to check for conflicts
                        for networkToCheck in orgvdcNetworkList:
                            if network != networkToCheck:
                                # Creating ip_network from gateway cidr
                                networkToCheckAddress = ipaddress.ip_network(
                                    f"{networkToCheck['subnets']['values'][0]['gateway']}/"
                                    f"{networkToCheck['subnets']['values'][0]['prefixLength']}", strict=False)
                                # If the networks overlap it concludes a conflict
                                if isolatedNetworkAddress.overlaps(networkToCheckAddress):
                                    idList.append({'name': network['name'],
                                                   'id': network['id'],
                                                   'shared': network['shared']})
                self.rollback.apiData['ConflictNetworks'] = idList
                return idList
        except Exception:
            raise

    def validatingDFWobjects(self, orgVdcId, dfwRules, conflictIDs, allSecurityGroups):
        """
        Description: Method validates whether the network has conflicts
        parameter:  dfwRules:  All the DFW rules in source Org VDC
                    conflictIDs:  ID of the network used in dfw rules

        """
        try:
            # Fetching networks details from metadata dict
            orgVdcNetworks = self.getOrgVDCNetworks(orgVdcId, 'sourceOrgVDCNetworks', saveResponse=False, sharedNetwork=True)
            # Converting list into dict for faster access in subsequent for loops
            orgVdcNetworks = {
                network['parentNetworkId']['name'] if network['networkType'] == "DIRECT" else network['name']: network
                for network in orgVdcNetworks
            }

            errorList = list()
            if not conflictIDs:
                logger.debug('No overlapping network present in the orgVDC')
            for rule in dfwRules:
                if rule.get('appliedToList'):
                    appliedToList = rule['appliedToList']['appliedTo'] \
                        if isinstance(rule['appliedToList']['appliedTo'], list) \
                        else [rule['appliedToList']['appliedTo']]
                else:
                    appliedToList = []

                appliedToNetworkEdges = set()
                for appliedToParam in appliedToList:
                    if appliedToParam['type'] not in vcdConstants.APPLIED_TO_LIST:
                        errorList.append(f'Unsupported type "{appliedToParam["type"]}" provided in applied to section in rule "{rule["name"]}"')
                    if appliedToParam['type'] == 'Network':
                        appliedToNet = orgVdcNetworks.get(appliedToParam['name'])
                        appliedToNetworkEdges.add(appliedToNet['connection']['routerRef']['id'])

                sources = destinations = list()
                if rule.get('sources'):
                    sources = rule['sources']['source'] if isinstance(
                        rule['sources']['source'], list) else [rule['sources']['source']]

                if rule.get('destinations'):
                    destinations = rule['destinations']['destination'] if isinstance(
                        rule['destinations']['destination'], list) else [rule['destinations']['destination']]

                # Collect network objects directly specified in rule and specified in Security Groups
                dfwRuleNetworks = set()
                for entity in sources+destinations:
                    if entity['type'] == 'Network':
                        dfwRuleNetworks.add((entity['name'], None))

                    if entity['type'] == 'SecurityGroup':
                        sourceGroup = allSecurityGroups[entity['value']]
                        includeMembers = sourceGroup.get('member', []) if isinstance(
                            sourceGroup.get('member', []), list) else [sourceGroup['member']]
                        dfwRuleNetworks.update([
                            (member['name'], sourceGroup['name'])
                            for member in includeMembers
                            if member['type']['typeName'] == 'Network'
                        ])

                sourceDFWNetworkDict = {}
                for dfwRuleNetwork, origin in dfwRuleNetworks:
                    orgVdcNetwork = orgVdcNetworks[dfwRuleNetwork]
                    if orgVdcNetwork['networkType'] == "DIRECT" and orgVdcNetwork['parentNetworkId']['name'] == dfwRuleNetwork:
                        errorList.append("Rule: {} has invalid objects: {}.".format(rule['name'], dfwRuleNetwork))
                    elif orgVdcNetwork['name'] == dfwRuleNetwork and orgVdcNetwork['networkType'] == 'NAT_ROUTED':
                        key = f"{dfwRuleNetwork}({origin})" if origin else dfwRuleNetwork
                        sourceDFWNetworkDict[key] = orgVdcNetwork['connection']['routerRef']['id']

                if len(set(sourceDFWNetworkDict.values())) > 1:
                    errorList.append(
                        f'Networks {list(sourceDFWNetworkDict.keys())} used in the source/destination of '
                        f'rule "{rule["name"]}" are connected to different edge gateways')

                dfwRuleNetworkEdges = set(sourceDFWNetworkDict.values())
                if appliedToNetworkEdges and dfwRuleNetworkEdges and not appliedToNetworkEdges == dfwRuleNetworkEdges:
                    errorList.append(
                        f'Networks used in the source/destination of rule "{rule["name"]}" and networks in '
                        f'"Applied to" sections are connected to different edge gateways')

            return errorList

        except Exception:
            raise

    @isSessionExpired
    def fetchAllExternalNetworks(self):
        return self.getPaginatedResults(
            entity='External Networks',
            baseUrl='{}{}'.format(
                vcdConstants.OPEN_API_URL.format(self.ipAddress),
                vcdConstants.ALL_EXTERNAL_NETWORKS),
            urlFilter='sortAsc=name')

    @isSessionExpired
    def validateExternalNetworkdvpg(self, parentNetworkId, vdcDict, orgvdcNetwork, networkData):
        """
        Description: This method validates the external network used by direct networks

        """
        try:
            # url to retrieve the networks with external network id
            url = "{}{}{}".format(vcdConstants.OPEN_API_URL.format(self.ipAddress), vcdConstants.ALL_ORG_VDC_NETWORKS, vcdConstants.QUERY_EXTERNAL_NETWORK.format(parentNetworkId['id']))
            # get api call to retrieve the networks with external network id
            response = self.restClientObj.get(url, self.headers)
            if response.status_code == requests.codes.ok:
                responseDict = response.json()
                if int(responseDict['resultTotal']) > 1:
                    # Added validation for shared direct network
                    if networkData['shared'] or not vdcDict.get("LegacyDirectNetwork", False):
                        if float(self.version) < float(vcdConstants.API_VERSION_ANDROMEDA):
                            return None, "Shared Networks are not supported with this vCD version"
                        # Fetching all external networks from vCD
                        try:
                            externalNetworks = self.fetchAllExternalNetworks()
                        except Exception as err:
                            logger.debug(traceback.format_exc())
                            return None, str(err)

                        # Fetching external network used by direct network
                        for extNet in externalNetworks:
                            if extNet['name'] == parentNetworkId['name']:
                                extNetUsedByDirectNet = copy.deepcopy(extNet)
                                break
                        else:
                            return None, "External Network - '{}' used by direct network - '{}' is not present".format(parentNetworkId['name'], orgvdcNetwork)

                        for extNet in externalNetworks:
                            # Finding segment backed ext net for shared direct network
                            if parentNetworkId['name'] + '-v2t' == extNet['name']:
                                if [backing for backing in extNet['networkBackings']['values'] if
                                   backing['backingTypeValue'] == 'IMPORTED_T_LOGICAL_SWITCH']:
                                    # Fetching all subnets from source ext net used by direct network
                                    extNetUsedByDirectNetSubnets = [ipaddress.ip_network(
                                        f'{subnet["gateway"]}/{subnet["prefixLength"]}', strict=False)
                                                                    for subnet in extNetUsedByDirectNet['subnets']
                                                                    ['values']]
                                    # Fetching all subnets from nsxt segment backed external network
                                    nsxtSegmentBackedExtNetSubnets = [ipaddress.ip_network(
                                        f'{subnet["gateway"]}/{subnet["prefixLength"]}', strict=False)
                                                                      for subnet in extNet['subnets']['values']]
                                    # If all the subnets from source ext-net are not present in nsxt segment backed ext net, then raise exception
                                    if [gateway for gateway in extNetUsedByDirectNetSubnets if
                                       gateway not in nsxtSegmentBackedExtNetSubnets]:
                                        return None, f"All the External Network - '{parentNetworkId['name']}' subnets are not present in Target External Network - '{extNet['name']}'."
                                    break
                        else:
                            return None, f"NSXT segment backed external network {parentNetworkId['name']+'-v2t'} is not present, and it is required for this direct shared network - {orgvdcNetwork}\n"
                    else:
                        targetProviderVDCId, isNSXTbacked = self.getProviderVDCId(vdcDict["NSXTProviderVDCName"])
                        responseValues = self.getPaginatedResults(
                            entity='External Networks',
                            baseUrl='{}{}'.format(
                                vcdConstants.OPEN_API_URL.format(self.ipAddress),
                                vcdConstants.ALL_EXTERNAL_NETWORKS,
                            ),
                            urlFilter=vcdConstants.SCOPE_EXTERNAL_NETWORK_QUERY.format(targetProviderVDCId),
                        )
                        externalNetworkIds = [values['name'] for values in responseValues]
                        if parentNetworkId['name'] not in externalNetworkIds:
                            return None, 'The external network - {} used in the network - {} must be scoped to Target provider VDC - {}\n'.format(parentNetworkId['name'], orgvdcNetwork, nsxtProviderVDCName)
                else:
                    try:
                        sourceExternalNetwork = self.fetchAllExternalNetworks()
                    except Exception as err:
                        logger.debug(traceback.format_exc())
                        return None, str(err)
                    externalList = [externalNetwork['networkBackings'] for externalNetwork in sourceExternalNetwork if
                                    externalNetwork['id'] == parentNetworkId['id']]

                    for value in externalList:
                        externalDict = value
                    for value in externalDict['values']:
                        if value['backingType'] != 'DV_PORTGROUP':
                            return None, 'The external network {} should be backed by VLAN if a dedicated direct network is connected to it'.format(parentNetworkId['name'])
                    backingid = [values['backingId'] for values in externalDict['values']]
                    url = '{}{}'.format(vcdConstants.XML_API_URL.format(self.ipAddress),
                                        vcdConstants.GET_PORTGROUP_VLAN_ID.format(backingid[0]))
                    acceptHeader = vcdConstants.GENERAL_JSON_ACCEPT_HEADER.format(self.version)
                    headers = {'Authorization': self.headers['Authorization'], 'Accept': acceptHeader}
                    # get api call to retrieve the networks with external network id
                    response = self.restClientObj.get(url, headers)
                    if response.status_code == requests.codes.ok:
                        responseDict = response.json()
                    return orgvdcNetwork, None
                return None, None
            else:
                raise Exception(' Failed to get Org VDC network connected to external network {} with error code - {} '.format(parentNetworkId['name'], response.status_code))
        except Exception:
            raise

    @isSessionExpired
    def checkSharedNetworksUsedByOrgVdc(self, inputDict, differentOwners=False):
        """"
            This method will take inputDict as a input and returns list sharednetworks from orgVdc Networks.
        """
        try:
            # Iterating over the list org vdc/s to fetch the org vdc id
            orgVDCIdList = list()
            for orgVDCDict in inputDict["VCloudDirector"]["SourceOrgVDC"]:
                orgUrl = self.getOrgUrl(inputDict["VCloudDirector"]["Organization"]["OrgName"])
                # Fetch org vdc id
                sourceOrgVDCId = self.getOrgVDCDetails(orgUrl, orgVDCDict["OrgVDCName"], 'sourceOrgVDC',
                                                       saveResponse=False)
                orgVDCIdList.append(sourceOrgVDCId)

            networkList = list()
            for orgVDCId in orgVDCIdList:
                networkList += self.getOrgVDCNetworks(orgVDCId, 'sourceOrgVDCNetworks', saveResponse=False, sharedNetwork=differentOwners)

            # check whether network is shared and create a list of all shared networks.
            orgVdcNetworkSharedList = list()
            for orgVdcNetwork in networkList:
                if bool(orgVdcNetwork['shared']):
                    orgVdcNetworkSharedList.append(orgVdcNetwork)

            # Filtering unique networks from the list
            orgVdcNetworkSharedList = {network['id']: network for network in orgVdcNetworkSharedList}

            if not orgVdcNetworkSharedList:
                logger.debug("Validated Successfully, No Source Org VDC Networks are shared")
            return list(orgVdcNetworkSharedList.values())
        except:
            raise

    @isSessionExpired
    def getVappUsingSharedNetwork(self, orgVdcNetworkSharedList):
        """
            This method will take list of shared networks and returns list of vApp which uses that shared network.
            Parameter : orgVdcNetworkSharedList - This contains list of shared network.
        """
        try:
            # get OrgVdc UUID
            uuid = self.rollback.apiData['Organization']['@id'].split(':')[-1]
            # get vApp network list which uses shared network using query API.
            vAppList = []
            resultList = []
            headers = {'X-VMWARE-VCLOUD-TENANT-CONTEXT': uuid,
                       'Accept': 'application/*+json;version={}'.format(self.version),
                       'Authorization': self.bearerToken}
            for orgVDCNetwork in orgVdcNetworkSharedList:
                networkName = orgVDCNetwork['name']
                queryUrl = vcdConstants.XML_API_URL.format(
                    self.ipAddress) + "query?type=vAppNetwork&filter=(linkNetworkName=={})".format(networkName)
                # response = self.restClientObj.get(queryUrl, headers=headers, auth=self.restClientObj.auth)
                response = self.restClientObj.get(queryUrl, headers=headers)
                if response.status_code == requests.codes.ok:
                    responseDict = response.json()
                    resultTotal = responseDict['total']
                    pageNo = 1
                    pageSizeCount = 0
                    logger.debug('Getting vApp details')
                    while resultTotal > 0 and pageSizeCount < resultTotal:
                        # url to get the media info of specified organization with page number and page size count
                        url = "{}{}&page={}&pageSize={}&filter=(linkNetworkName=={})&sortAsc=name".format(
                            vcdConstants.XML_API_URL.format(self.ipAddress),
                            vcdConstants.VAPP_NETWORK_QUERY, pageNo,
                            vcdConstants.MEDIA_PAGE_SIZE, networkName)
                        getSession(self)
                        # get api call to retrieve the vApp network details of organization with page number and page size count
                        response = self.restClientObj.get(url, headers)
                        if response.status_code == requests.codes.ok:
                            responseDict = response.json()
                            resultList.extend(responseDict['record'])
                            pageSizeCount += len(responseDict['record'])
                            logger.debug('Media details result pageSize = {}'.format(pageSizeCount))
                            pageNo += 1
                            resultTotal = responseDict['total']
                    logger.debug('Total vApp network details result count = {}'.format(len(resultList)))
                    logger.debug('vApp network details successfully retrieved')
                for record in resultList:
                    vAppList.append(record['vAppName'])
            return vAppList
        except:
            raise

    @isSessionExpired
    def getOrgVdcOfvApp(self, vAppList):
        """
            This method takes vApplist as a input and return list of OrgVdc which belong to vApp.
            Parameter : vAppList - List of all vApp which is using shared network.
        """
        try:
            # get OrgVdc UUID
            uuid = self.rollback.apiData['Organization']['@id'].split(':')[-1]
            orgVdcvApplist = []
            orgVdcNameList = []
            resultList = []
            headers = {'X-VMWARE-VCLOUD-TENANT-CONTEXT': uuid,
                       'Accept': 'application/*+json;version={}'.format(self.version),
                       'Authorization': self.bearerToken}
            getvAppDataUrl = vcdConstants.VAPP_DATA_URL.format(self.ipAddress)
            response = self.restClientObj.get(getvAppDataUrl, headers=headers)
            if response.status_code == requests.codes.ok:
                responseDict = response.json()
                resultTotal = responseDict['total']
                pageNo = 1
                pageSizeCount = 0
                while resultTotal > 0 and pageSizeCount < resultTotal:
                    # url to get the vApp info of specified organization with page number and page size count
                    url = "{}{}&page={}&pageSize={}&format=records&sortAsc=name".format(
                        vcdConstants.XML_API_URL.format(self.ipAddress),
                        vcdConstants.VAPP_INFO_QUERY, pageNo,
                        vcdConstants.MEDIA_PAGE_SIZE)
                    getSession(self)
                    # get api call to retrieve the vApp details of organization with page number and page size count
                    response = self.restClientObj.get(url, headers)
                    if response.status_code == requests.codes.ok:
                        responseDict = response.json()
                        resultList.extend(responseDict['record'])
                        pageSizeCount += len(responseDict['record'])
                        logger.debug('Media details result pageSize = {}'.format(pageSizeCount))
                        pageNo += 1
                        resultTotal = responseDict['total']
                logger.debug('Total vApp details result count = {}'.format(len(resultList)))
            for record in resultList:
                tempDict = {}
                if record['name'] in vAppList:
                    tempDict['name'] = record['name']
                    tempDict['orgvdc'] = record['vdcName']
                    orgVdcNameList.append(record['vdcName'])
                    orgVdcvApplist.append(tempDict)
            return orgVdcvApplist, orgVdcNameList
        except:
            raise

    def checkMaxOrgVdcCount(self, sourceOrgVdcList, orgVdcNetworkSharedList):
        """
            This method raise an exception if number of OrgVdc are more than max count.
            Parameter : sourceOrgVdcList - List of all sourceOrgVdc.
        """
        try:
            if orgVdcNetworkSharedList:
                if len(sourceOrgVdcList) > vcdConstants.MAX_ORGVDC_COUNT:
                    raise Exception("In case of shared networks, the number of OrgVdcs to be parallely migrated should not be more than {}.".format(vcdConstants.MAX_ORGVDC_COUNT))
            else:
                logger.debug("No shared networks are present")
        except:
            raise

    def checkextraOrgVdcsOnSharedNetwork(self, orgVdcNameList, sourceOrgVdcList):
        """
            This method will check if any OrgVdc uses shared network other than OrgVdc mentioned in userSpecs.
            Parameter : OrgNameList - List contains name of all orgvdc's which is using shared network
                        sourceOrgVdcList - List contains name of Orgvdc's from input file, which is using shared network.
        """
        try:
            extraOrgVdcsOnSharedNetwork = [x for x in orgVdcNameList if x not in sourceOrgVdcList]
            if len(extraOrgVdcsOnSharedNetwork) > 0:
                raise Exception("OrgVdc/s : {}, also use shared network used by the OrgVdc/s {}. These also need to be added in input file".format(','.join(set(extraOrgVdcsOnSharedNetwork)), sourceOrgVdcList))
        except:
            raise

    def checkIfOwnerOfSharedNetworkAreBeingMigrated(self, inputDict):
        """
        Description: Check if owner of shared networks are also part of this migration or not
        """
        try:
            ownersOfSharedNetworks = list()
            orgVDCNameListToBeMigrated = [orgvdc['OrgVDCName'] for orgvdc in inputDict["VCloudDirector"]["SourceOrgVDC"]]
            networkOwnerMapping = dict()
            # get list shared network
            orgVdcNetworkSharedList = self.checkSharedNetworksUsedByOrgVdc(inputDict, differentOwners=True)
            for network in orgVdcNetworkSharedList:
                # get list of vApp which uses this shared network.
                vAppList = self.getVappUsingSharedNetwork([network])

                # get OrgVDC which belongs to vApp which uses shared network.
                _, orgVdcNameList = self.getOrgVdcOfvApp(vAppList)

                # Adding data to network owner mapping
                networkOwnerMapping[network['id']] = [network['ownerRef']['name'], orgVdcNameList]

            threading.current_thread().name = "MainThread"

            # If any vapp part of the org vdc's undergoing migration, then fetch the owner of shared networks
            for networkUsageData in networkOwnerMapping.values():
                if [orgvdc for orgvdc in networkUsageData[1] if orgvdc in orgVDCNameListToBeMigrated]:
                    ownersOfSharedNetworks.append(networkUsageData[0])
            ownersOfSharedNetworksNotPartOfMigration = [orgvdc for orgvdc in set(ownersOfSharedNetworks) if orgvdc not in orgVDCNameListToBeMigrated]

            if ownersOfSharedNetworksNotPartOfMigration:
                raise Exception(f"{', '.join(ownersOfSharedNetworksNotPartOfMigration)} are owners of shared networks, so they also need to added in input file for migration")
        except:
            raise
        finally:
            threading.current_thread().name = "MainThread"

    @staticmethod
    def validateDfwDefaultRuleForSharedNetwork(
            vcdObjList, sourceOrgVdcList, orgVdcNetworkSharedList, inputDict=None, orgVDCData=None):
        """
        Description :   Validates DFW default rule from all org VDCs is same if shared network is enabled.
        Parameters  :   vcdObjList - List of vcd operations class objects (LIST)
                        sourceOrgVdcList - List of all sourceOrgVdc (LIST)
                        orgVdcNetworkSharedList - List of shared networks from all org VDCs (LIST)
                        inputDict - All details from user input file (DICT)
                        orgVDCData - Details of Org VDCs (DICT)
        """
        if not orgVdcNetworkSharedList:
            return

        dfwDefaultRules = []
        evaluatedOrgVdcs = []
        for vcdObj, orgVdcName in zip(vcdObjList, sourceOrgVdcList):
            if orgVDCData:
                sourceOrgVDCId = orgVDCData[orgVdcName]["id"]
            elif inputDict:
                orgUrl = vcdObj.getOrgUrl(inputDict["VCloudDirector"]["Organization"]["OrgName"])
                sourceOrgVDCId = vcdObj.getOrgVDCDetails(orgUrl, orgVdcName, 'sourceOrgVDC', saveResponse=False)
            else:
                raise Exception('Unable to find source Org VDC ID')

            try:
                defaultRule = vcdObj.getDistributedFirewallRules(sourceOrgVDCId, ruleType='default', validateRules=False)
                dfwDefaultRules.append(defaultRule)
                evaluatedOrgVdcs.append(orgVdcName)
            except DfwRulesAbsentError as e:
                logger.debug(f"{e} on {orgVdcName}")
            except Exception as e:
                logger.debug(traceback.format_exc())
                raise Exception("Unable to get distributed firewall rules")

        allValues = [
            (param, set(rule.get(param) for rule in dfwDefaultRules))
            for param in ['@disabled', 'action', 'direction', 'packetType', '@logged']
        ]
        conflictingKeys = [
            param
            for param, values in allValues
            if len(values) > 1
        ]
        if conflictingKeys:
            raise Exception(
                f"Distributed Firewall Default rule not common among Org VDCs: {', '.join(evaluatedOrgVdcs)}; "
                f"Conflicting parameters: {', '.join(conflictingKeys)}")

    @description("Performing checks for shared networks")
    @remediate
    def sharedNetworkChecks(self, inputDict, vcdObjList, orgVDCData):
        """
            This function will validate for the shared network scenario
            Parameter : InputDict- All details from user input file (DICT)
                        vcdObjList - List of vcd operations class objects (LIST)
                        orgVDCData - Details of Org VDCs (DICT)
        """
        try:
            # Shared networks are supported starting from Andromeda build
            if float(self.version) >= float(vcdConstants.API_VERSION_ANDROMEDA):
                # Get source OrgVdc names from input file.
                sourceOrgVdcData = inputDict["VCloudDirector"]["SourceOrgVDC"]
                sourceOrgVdcList = []
                for orgvdc in sourceOrgVdcData:
                    sourceOrgVdcList.append(orgvdc['OrgVDCName'])

                # get list shared network
                orgVdcNetworkSharedList = self.checkSharedNetworksUsedByOrgVdc(inputDict)

                # get list of vApp which uses shared network.
                vAppList = self.getVappUsingSharedNetwork(orgVdcNetworkSharedList)

                # get OrgVDC which belongs to vApp which uses shared network.
                orgVdcvApplist, orgVdcNameList = self.getOrgVdcOfvApp(vAppList)

                threading.current_thread().name = "MainThread"

                # Add validation
                logger.info("Performing checks for shared networks.")
                logger.info("Validating number of Org Vdc/s to be migrated are less/equal to max limit")
                self.checkMaxOrgVdcCount(sourceOrgVdcList, orgVdcNetworkSharedList)

                logger.info("Validating if any Org Vdc is using shared network other than those mentioned in input file")
                self.checkextraOrgVdcsOnSharedNetwork(orgVdcNameList, sourceOrgVdcList)

                logger.info("Validating if the owner of shared networks are also part of migration or not")
                self.checkIfOwnerOfSharedNetworkAreBeingMigrated(inputDict)

                logger.info("Validating distributed firewall default rule in all Org VDCs is same")
                self.validateDfwDefaultRuleForSharedNetwork(
                    vcdObjList, sourceOrgVdcList, orgVdcNetworkSharedList, orgVDCData=orgVDCData)
        except:
            raise
        else:
            logger.info(
                f'Successfully completed PreMigration validation tasks for org vdc/s'
                f' "{", ".join([vdc["OrgVDCName"] for vdc in inputDict["VCloudDirector"]["SourceOrgVDC"]])}"')
            return True
        finally:
            threading.current_thread().name = "MainThread"


    @isSessionExpired
    def getSourceDfwSecurityGroups(self):
        """
        Description: Get DFW security groups present in Source Org VDC
        """
        url = "{}{}".format(
            vcdConstants.XML_VCD_NSX_API.format(self.ipAddress),
            'services/securitygroup/scope/{}'.format(self.rollback.apiData['sourceOrgVDC']['@id'].split(':')[-1])
        )
        self.headers['Content-Type'] = 'application/json'
        response = self.restClientObj.get(url, self.headers)
        securityGroups = []
        if response.status_code == requests.codes.ok:
            responseDict = self.vcdUtils.parseXml(response.content)
            if responseDict.get('list'):
                securityGroups = (
                    responseDict['list']['securitygroup']
                    if isinstance(responseDict['list']['securitygroup'], list)
                    else [responseDict['list']['securitygroup']])

        return {group['objectId']: group for group in securityGroups}

    @isSessionExpired
    def getEdgeGatewaySyslogConfig(self, edgeGatewayId, v2tAssessmentMode):
        """
        Description :   Gets the Syslog Configuration details of the specified Edge Gateway
        Parameters  :   edgeGatewayId   -   Id of the Edge Gateway  (STRING)
        """
        try:
            # url to fetch edge gateway details
            getUrl = "{}{}".format(vcdConstants.XML_ADMIN_API_URL.format(self.ipAddress),
                                   vcdConstants.UPDATE_EDGE_GATEWAY_BY_ID.format(edgeGatewayId))
            getResponse = self.restClientObj.get(getUrl, headers=self.headers)
            if getResponse.status_code == requests.codes.ok:
                responseDict = self.vcdUtils.parseXml(getResponse.content)
                edgeGatewayDict = responseDict['EdgeGateway']
            logger.debug("Getting Syslog Services Configuration Details of Source Edge Gateway")
            # url to get syslog config details of specified edge gateway
            url = "{}{}{}".format(vcdConstants.XML_VCD_NSX_API.format(self.ipAddress),
                                  vcdConstants.NETWORK_EDGES,
                                  vcdConstants.EDGE_GATEWAY_SYSLOG_CONFIG_BY_ID.format(edgeGatewayId))
            # call to get api to get dns config details of specified edge gateway
            response = self.restClientObj.get(url, self.headers)
            if response.status_code == requests.codes.ok:
                responseDict = self.vcdUtils.parseXml(response.content)
                # checking if syslog is enabled, if so raising exception
                if responseDict['syslog']['enabled'] == "true":
                    if v2tAssessmentMode:
                        return ['Syslog service is configured in the Source but not supported in the Target\n']
                    else:
                        logger.warning('Syslog service is configured in the Source but not supported in the Target')
                        return []
                else:
                    return []
            else:
                return ['Unable to get Syslog Services Configuration Details with error code {}\n'.format(
                    response.status_code)]
        except Exception:
            raise

    @isSessionExpired
    def getEdgeGatewaySSHConfig(self, edgeGatewayId, v2tAssessmentMode):
        """
        Description :   Gets the SSH Configuration details of the specified Edge Gateway
        Parameters  :   edgeGatewayId   -   Id of the Edge Gateway  (STRING)
        """
        try:
            # url to fetch edge gateway details
            getUrl = "{}{}".format(vcdConstants.XML_ADMIN_API_URL.format(self.ipAddress),
                                   vcdConstants.UPDATE_EDGE_GATEWAY_BY_ID.format(edgeGatewayId))
            getResponse = self.restClientObj.get(getUrl, headers=self.headers)
            if getResponse.status_code == requests.codes.ok:
                responseDict = self.vcdUtils.parseXml(getResponse.content)
                edgeGatewayDict = responseDict['EdgeGateway']
            logger.debug("Getting SSH Services Configuration Details of Source Edge Gateway")
            # url to get ssh config details of specified edge gateway
            url = "{}{}{}".format(vcdConstants.XML_VCD_NSX_API.format(self.ipAddress),
                                  vcdConstants.NETWORK_EDGES,
                                  vcdConstants.EDGE_GATEWAY_CLISETTINGS_CONFIG_BY_ID.format(edgeGatewayId))
            # call to get api to get ssh config details of specified edge gateway
            response = self.restClientObj.get(url, self.headers)
            if response.status_code == requests.codes.ok:
                responseDict = self.vcdUtils.parseXml(response.content)
                # checking if ssh is enabled, if so raising exception
                if responseDict['cliSettings']['remoteAccess'] == "true":
                    if v2tAssessmentMode:
                        return ['SSH service is configured in the Source but not supported in the Target\n']
                    else:
                        logger.warning('SSH service is configured in the Source but not supported in the Target')
                        return []
                else:
                    return []
            else:
                return ['Unable to get SSH Services Configuration Details with error code {}\n'.format(
                    response.status_code)]
        except Exception:
            raise

    @isSessionExpired
    def validateTargetPvdcNetworkPools(self, networkPoolName):
        """
        Description: Validate NSXT backed Target network pools
        Parameters: networkPoolName - NSXT network pool name
        """
        data = self.rollback.apiData
        targetPVDCPayloadDict = data['targetProviderVDC']
        networkPoolReferences = listify(targetPVDCPayloadDict['NetworkPoolReferences']['NetworkPoolReference'])
        # No validation required for single network pool
        if len(networkPoolReferences) == 1:
            return

        # if multiple network pools exist and network pool not specified in user spec
        if not networkPoolName:
            raise Exception('Target PVDC has multiple network pools. Please specify the NSXT Network Pool in user spec.')

        # if network pool passed by user doesn't exist in target then raise exception
        if [pool for pool in networkPoolReferences if pool['@name'] == networkPoolName]:
            logger.debug('Network Pool {} exists in Target PVDC'.format(networkPoolName))
        else:
            raise Exception("Network Pool {} doesn't exist in Target PVDC".format(networkPoolName))

    @isSessionExpired
    def getVcenterNSXVSettings(self, vShieldManagerId):
        """
        Description : Method that returns NSXV settings of VSM passed as parameter
        Parameters  : vShieldManagerId - ID of vShieldManager Linked to vCenter (STRING)
        Returns     : NSXV Settings(DICT)
        """
        logger.debug(f"Getting NSXV Settings of vShield Manager {vShieldManagerId}.")
        # url to get NSXV settings for vCenter
        url = "{}{}".format(vcdConstants.XML_ADMIN_API_URL.format(self.ipAddress),
                            vcdConstants.FETCH_VC_NSXV_SETTINGS.format(vShieldManagerId))

        headers = copy.deepcopy(self.headers)
        headers['Accept'] = vcdConstants.GENERAL_JSON_ACCEPT_HEADER

        # get api call to retrieve NSXV settings
        response = self.restClientObj.get(url, headers)
        responseDict = response.json()
        if not response.status_code == requests.codes.ok:
            raise Exception("Failed to get vCenter NSXV settings - {}".format(responseDict['message']))
        return responseDict

    def validateCrossVdcNetworking(self, orgVdcId):
        """
        Description : Method that validates whether cross vdc networking is configured or not
        Parameters  : orgVdcId - ID of org vdc for which the validation is to be performed
        """
        # Fetch all vCenters registered in vCD
        baseUrl = f"https://{self.ipAddress}/api/query"

        headers = copy.deepcopy(self.headers)
        headers['Accept'] = vcdConstants.GENERAL_JSON_ACCEPT_HEADER

        vCentersRegisteredInVcd = self.getPaginatedResults('vCenters registered in VCD', baseUrl,
                                                           urlFilter='type=virtualCenter&format=records&'
                                                                     'sortAsc=name&links=true',
                                                           headers=headers, queryApi=True)

        for vCenter in vCentersRegisteredInVcd:
            for link in vCenter['link']:
                if link['type'] and "vshieldmanager" in link['type'].lower():
                    vCenter['vshieldmanagerId'] = link['href'].split('/')[-1]

        # Fetch org vdc details
        orgVdcData = list(filter(lambda vdc: vdc["id"].split(":")[-1] == orgVdcId.split(":")[-1],
                                 self.getAllOrgVdc()))

        if not orgVdcData:
            raise Exception(f"Org VDC with id {orgVdcId} is not present in vCD")

        # Fetching vCenter name used by org vdc
        vCenterUsedByOrgVdc = orgVdcData[0]['vcName']

        # Filter vCenter used by org vdc to fetch vCenter data
        vCenter = list(filter(lambda vc: vCenterUsedByOrgVdc.strip() == vc['name'].strip(),
                               vCentersRegisteredInVcd))[0]

        # Get NSXV settings for specific vCenter
        nsxvSettings = self.getVcenterNSXVSettings(vCenter['vshieldmanagerId']) \
            if vCenter.get('vshieldmanagerId') else {}

        # If Cross VDC networking is configured raise an exception
        if nsxvSettings.get('controlVmResourcePoolVcPath') \
                or nsxvSettings.get('controlVmDatastoreName') \
                or nsxvSettings.get('controlVmManagementInterfaceName'):
            raise ValidationError(
                f"Cross VDC Networking is enabled for vCenter - "
                f"'{vCenterUsedByOrgVdc}'"
                f"but not supported by migration tool")
        logger.debug(f"Validated successfully Cross VDC Networking is not enabled for vCenter {vCenterUsedByOrgVdc}")

    @isSessionExpired
    def getEdgeGatewayGreTunnel(self, edgeGatewayId):
        """
        Description :   Gets the GRE tunnel Configuration details of the specified Edge Gateway
        Parameters  :   edgeGatewayId   -   Id of the Edge Gateway  (STRING)
        """
        url = '{}{}'.format(vcdConstants.XML_VCD_NSX_API.format(self.ipAddress),
                    'edges/{}'.format(edgeGatewayId))
        headers = {'Authorization': self.headers['Authorization'],
                    'Accept': vcdConstants.GENERAL_JSON_ACCEPT_HEADER}
        # call get api to get gre tunnel config details of specified edge gateway
        response = self.restClientObj.get(url, headers)
        if response.status_code == requests.codes.ok:
            result = response.json()
            if not result.get('tunnels'):
                return []
            for tunnel in result['tunnels']['tunnels']:
                if tunnel['type'] == "gre":
                    return ['GRE tunnel is configured in the Source but not supported in the Target\n']
        else:
            return ['Unable to get GRE tunnel Configuration Details with error code {}\n'.format(
                response.status_code)]

    def isSharedNetworkPresent(self, sourceOrgVDCId=None):
        """
        Description : Identifies if shared network is used in any of the provided Org
                        VDCs
        Parameters  : sourceOrgVDCId -  ID of source org vdc (STR)
        """
        if isinstance(self._isSharedNetworkPresent, bool):
            return self._isSharedNetworkPresent

        sourceOrgVDCId = sourceOrgVDCId or self.rollback.apiData['sourceOrgVDC']['@id']
        networks = self.getOrgVDCNetworks(
            sourceOrgVDCId, orgVDCNetworkType='sourceOrgVDCNetworks',
            sharedNetwork=True, dfwStatus=True, saveResponse=False)
        for network in networks:
            if network['shared']:
                self._isSharedNetworkPresent = True
                return self._isSharedNetworkPresent

        self._isSharedNetworkPresent = False
        return self._isSharedNetworkPresent

    def isDirectNetworkPresent(self, sourceOrgVDCId=None, sharedNetwork=False):
        """
        Description : Identifies if direct network is used by the provided Org VDCs
        Parameters  : sourceOrgVDCId -  ID of source org vdc (STR)
                      sharedNetwork -  Check for shared direct networks used by Org
                        VDC and owned by another Org VDC (BOOL)
        """
        sourceOrgVDCId = sourceOrgVDCId or self.rollback.apiData['sourceOrgVDC']['@id']
        networks = self.getOrgVDCNetworks(
            sourceOrgVDCId, orgVDCNetworkType='sourceOrgVDCNetworks',
            sharedNetwork=sharedNetwork, dfwStatus=True, saveResponse=False)
        for network in networks:
            if network['networkType'] == 'DIRECT':
                return True
        return False<|MERGE_RESOLUTION|>--- conflicted
+++ resolved
@@ -818,15 +818,12 @@
         Description :   Gets the details of dummy external networks and saves metadata
         Parameters  :   networkName - Name of the external network (STRING)
         """
-<<<<<<< HEAD
-=======
         if not networkName:
             if self.rollback.apiData['sourceEdgeGateway']:
                 raise Exception("Dummy Network not provided")
             else:
                 self.rollback.apiData['dummyExternalNetwork'] = networkName
                 return networkName
->>>>>>> 02184f1f
         externalNetwork = self.getExternalNetworkByName(networkName)
         self.rollback.apiData['dummyExternalNetwork'] = externalNetwork
         return externalNetwork
@@ -860,11 +857,8 @@
         # Target External network name can be fetched as follows:
         # extNetInput = user_input['ExternalNetwork']
         # target_ext_net_name = extNetInput.get(source_egw_name, extNetInput.get('default'))
-<<<<<<< HEAD
-=======
         if self.rollback.apiData['sourceEdgeGateway'] and not extNetInput:
             raise Exception("Tier0Gateways not provided")
->>>>>>> 02184f1f
         targetExternalNetwork = {
             extNet: self.getExternalNetworkByName(extNet)
             for extNet in set(extNetInput.values())
@@ -1481,20 +1475,13 @@
         Description :  Validate the external networks subnet configuration
         """
         try:
-<<<<<<< HEAD
-=======
             if not self.rollback.apiData['sourceEdgeGateway']:
                 return
->>>>>>> 02184f1f
             logger.debug("Validate the external networks subnet configuration.")
             # reading the data from metadata
             data = self.rollback.apiData
             # Get external network to gateway mapping from orgvdc data
-<<<<<<< HEAD
-            extNetDict = self.orgVdcDict.get('ExternalNetwork')
-=======
             extNetDict = self.orgVdcDict.get('Tier0Gateways')
->>>>>>> 02184f1f
             errorList = list()
 
             # comparing the source and target external network subnet configuration
@@ -3470,11 +3457,7 @@
                 return [], False
 
             # Get external network details mapped to edgeGateway
-<<<<<<< HEAD
-            extNetDict = self.orgVdcDict.get('ExternalNetwork')
-=======
             extNetDict = self.orgVdcDict.get('Tier0Gateways')
->>>>>>> 02184f1f
             targetExternalNetwork = self.getExternalNetworkMappedToEdgeGateway(edgeGatewayId, extNetDict)
             sourceEdgeGatewayName = list(
                 filter(lambda edgeGatewayData: edgeGatewayData['id'] == "urn:vcloud:gateway:{}".format(edgeGatewayId),
@@ -4598,20 +4581,6 @@
             logger.info("Validating whether target Org VDC already exists")
             self.validateNoTargetOrgVDCExists(vdcDict["OrgVDCName"])
 
-<<<<<<< HEAD
-            # Validating external network mapping with Gateway mentioned in userInput file.
-            logger.info("Validating external network mapping with Gateway mentioned in userInput file.")
-            self.validateEdgeGatewayToExternalNetworkMapping(sourceOrgVDCId, vdcDict['ExternalNetwork'])
-
-            # getting the target External Network details
-            logger.info('Getting the target External Network details')
-            self.getTargetExternalNetworks(vdcDict["ExternalNetwork"], validateVRF=True)
-
-            # getting the source dummy External Network details
-            logger.info('Getting the source dummy External Network - {} details.'.format(
-                inputDict["VCloudDirector"]["DummyExternalNetwork"]))
-            self.getDummyExternalNetwork(inputDict["VCloudDirector"]["DummyExternalNetwork"])
-=======
             # Getting Org VDC Edge Gateway Id
             sourceEdgeGatewayIdList = self.getOrgVDCEdgeGatewayId(sourceOrgVDCId, saveResponse=True)
             self.rollback.apiData['sourceEdgeGatewayId'] = sourceEdgeGatewayIdList
@@ -4627,7 +4596,6 @@
             # getting the source dummy External Network details
             logger.info('Getting the source dummy External Network - {} details.'.format(inputDict["VCloudDirector"].get("DummyExternalNetwork")))
             self.getDummyExternalNetwork(inputDict["VCloudDirector"].get("DummyExternalNetwork"))
->>>>>>> 02184f1f
 
             # getting the source provider VDC details and checking if its NSX-V backed
             logger.info('Getting the source Provider VDC - {} details.'.format(vdcDict["NSXVProviderVDCName"]))
@@ -4861,11 +4829,7 @@
             orgVdcList = inputDict['VCloudDirector']['SourceOrgVDC']
             orgVdcNameList = list()
             for orgVdc in orgVdcList:
-<<<<<<< HEAD
-                if orgVdc['OrgVDCName'] != sourceOrgVDC and externalNetworkName in orgVdc.get('ExternalNetwork').values():
-=======
                 if orgVdc['OrgVDCName'] != sourceOrgVDC and externalNetworkName in orgVdc.get('Tier0Gateways').values():
->>>>>>> 02184f1f
                     orgVdcNameList.append(orgVdc['OrgVDCName'])
             return orgVdcNameList
         except:
@@ -4888,11 +4852,7 @@
                 raise Exception('Target External Network not present')
 
             # Get external network details mapped to edgeGateway
-<<<<<<< HEAD
-            extNetDict = self.orgVdcDict.get('ExternalNetwork')
-=======
             extNetDict = self.orgVdcDict.get('Tier0Gateways')
->>>>>>> 02184f1f
 
             # Map edgeGateway to external network.
             edgeGatwayToExtNetMap = {
