--- conflicted
+++ resolved
@@ -173,12 +173,10 @@
 
             # Prepare payload for edgeGatewayUplinks->subnets->values
             subnetData = []
-<<<<<<< HEAD
             if not externalDict.get('usingIpSpace'):
                 if sourceEdgeGatewayDict['name'] in data['isT0Connected']:
                     # Adding only those subnets to T0 subnet data that are going to be connected to external network via T0
-                    gatewayList = [subnetData[0] for subnetData in
-                                   data['isT0Connected'][sourceEdgeGatewayDict['name']][t0Gateway]]
+                    gatewayList = [subnetData[0] for subnetData in data['isT0Connected'][sourceEdgeGatewayDict['name']][t0Gateway]]
                     for uplink in sourceEdgeGatewayDict['edgeGatewayUplinks']:
                         if uplink['subnets']['values'][0]['gateway'] in gatewayList:
                             subnetData += uplink['subnets']['values']
@@ -190,21 +188,6 @@
                     subnetData = [subnetData[0]]
                     subnetData[0]['ipRanges'] = {'values': []}
                     subnetData[0]['primaryIp'] = None
-=======
-            if sourceEdgeGatewayDict['name'] in data['isT0Connected']:
-                # Adding only those subnets to T0 subnet data that are going to be connected to external network via T0
-                gatewayList = [subnetData[0] for subnetData in data['isT0Connected'][sourceEdgeGatewayDict['name']][t0Gateway]]
-                for uplink in sourceEdgeGatewayDict['edgeGatewayUplinks']:
-                    if uplink['subnets']['values'][0]['gateway'] in gatewayList:
-                        subnetData += uplink['subnets']['values']
-            else:
-                # In case target edge gateway is not going to be connected to T0, a dummy T0/VRF is necessary
-                # Adding first subnet from dummy T0 because payload demands atleast one subnet
-                subnetData = [subnet for subnet in  externalDict['subnets']['values'] if subnet['totalIpCount'] != subnet['usedIpCount']]
-                subnetData = [subnetData[0]]
-                subnetData[0]['ipRanges'] = {'values': []}
-                subnetData[0]['primaryIp'] = None
->>>>>>> d31e7df5
 
             payloadData = {
                 'name': sourceEdgeGatewayDict['name'],
