--- conflicted
+++ resolved
@@ -234,11 +234,7 @@
                 return
 
             logger.info('Creating target Org VDC Edge Gateway')
-<<<<<<< HEAD
-            extNetInput = vdcDict['ExternalNetwork']
-=======
             extNetInput = vdcDict['Tier0Gateways']
->>>>>>> 02184f1f
             self._updateTargetExternalNetworkPool(extNetInput)
             self._createEdgeGateway(vdcDict, extNetInput, nsxObj)
             responseDict = self.getOrgVDCEdgeGateway(self.rollback.apiData['targetOrgVDC']['@id'])
