--- conflicted
+++ resolved
@@ -735,16 +735,13 @@
 # get vNics details
 VNIC = '/vnics'
 
-<<<<<<< HEAD
 # Update DHCP forwarder config on edge gateway services
 DHCP_FORWARDER = "edgeGateways/{}/dhcpForwarder"
 
 # Filter to get VNic details
 VNIC_INDEX = "/vdcNetworks?includeDistributed=false&includeUdlrUplinks=true"
-=======
 # syslog config uri for edge gateway by id
 EDGE_GATEWAY_SYSLOG_CONFIG_BY_ID = "/{}/syslog/config"
 
 # ssh settings ur for edge gateway by id
-EDGE_GATEWAY_CLISETTINGS_CONFIG_BY_ID = "/{}/clisettings"
->>>>>>> fbafd803
+EDGE_GATEWAY_CLISETTINGS_CONFIG_BY_ID = "/{}/clisettings"