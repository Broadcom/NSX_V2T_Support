# ******************************************************
# Copyright © 2020-2021 VMware, Inc. All rights reserved.
# ******************************************************

"""
Description : Configuring Edge Gateway Services
"""

import copy
import ipaddress
import json
import logging
import os
import random
import threading
import time
import traceback
from collections import OrderedDict, defaultdict

import requests

import src.core.vcd.vcdConstants as vcdConstants
from src.commonUtils.utils import Utilities, listify
from src.core.vcd.vcdValidations import (
    VCDMigrationValidation, isSessionExpired, remediate, description, DfwRulesAbsentError, getSession,
    ConfigurationError)

logger = logging.getLogger('mainLogger')
chunksOfList = Utilities.chunksOfList


class ConfigureEdgeGatewayServices(VCDMigrationValidation):
    """
    Description : Class having edge gateway services configuration operations
    """

    def __init__(self, *args, **kwargs):
        super().__init__(*args, **kwargs)
        vcdConstants.VCD_API_HEADER = vcdConstants.VCD_API_HEADER.format(self.version)
        vcdConstants.GENERAL_JSON_ACCEPT_HEADER = vcdConstants.GENERAL_JSON_ACCEPT_HEADER.format(self.version)
        vcdConstants.OPEN_API_CONTENT_TYPE = vcdConstants.OPEN_API_CONTENT_TYPE.format(self.version)

    def configureServices(self, nsxvObj, orgVDCDict):
        """
        Description :   Configure the  service to the Target Gateway
        Parameters  :   nsxvObj - NSXVOperations class object
                        orgVDCDict - Org VDC Input Dict (DICT)
        """
        try:
            # Setting thread name as vdc name
            threading.current_thread().name = self.vdcName

<<<<<<< HEAD
            # Fetching load balancer vip configuration subnet from user input file
            loadBalancerVIPSubnet = orgVDCDict.get('LoadBalancerVIPSubnet')
            # Fetching service engine group name from sampleInput
            serviceEngineGroupName = orgVDCDict.get('ServiceEngineGroupName')
=======
            noSnatDestSubnet = orgVDCDict.get('NoSnatDestinationSubnet')
>>>>>>> 49964f39

            if not self.rollback.apiData['targetEdgeGateway']:
                logger.info('Skipping services configuration as edge gateway does '
                             'not exists')
                return

            if not self.rollback.metadata.get("configureServices"):
                logger.info('Configuring Target Edge gateway services.')

            # Configuring target IPSEC
            self.configTargetIPSEC(nsxvObj)
            # Configuring target NAT
            self.configureTargetNAT()
            # Configuring firewall
            self.configureFirewall(networktype=False, configureIPSET=True)
            # Configuring BGP
            self.configBGP()
            # Configuring Route Advertisement
            self.configureRouteAdvertisement()
            # Configuring DNS
            self.configureDNS()
            # configuring loadbalancer
            self.configureLoadBalancer(nsxvObj)
            logger.debug("Edge Gateway services configured successfully")
        except:
            logger.error(traceback.format_exc())
            raise

    @isSessionExpired
    def cidrCalculator(self, rangeofips):
        """
        Description : Convert the range od ips to CIDR format
        Parameters  : Range of ips (STRING)
        """
        try:
            # from parameter splitting the range of ip's with '-'
            start = rangeofips.split('-')[0].strip()
            end = rangeofips.split('-')[-1].strip()

            listOfIpsInIpRange = [str(ipaddress.IPv4Address(ip)) for ip in range(int(ipaddress.IPv4Address(start)), int(ipaddress.IPv4Address(end) + 1))]

            iplist = end.split('.')
            iplist.pop()
            iplist.append(str(0))
            ip = '.'.join(iplist)

            for CIDRPrefix in range(32, 0, -1):
                result = str(ip) + '/' + str(CIDRPrefix)
                ipsInNetworkFormed = [str(ip) for ip in ipaddress.ip_network(result, strict=False)]
                if all([True if ip in ipsInNetworkFormed else False for ip in
                        listOfIpsInIpRange]):
                    return str(result)

                if CIDRPrefix == 1:
                    return str(result)

        except Exception:
            raise

    @description("configuration of Firewall")
    @remediate
    def configureFirewall(self, networktype=False, configureIPSET=False):
        """
        Description :   Configure Firewall rules on target edge gateway
        Parameters  :   edgeGatewayId   -   id of the edge gateway (STRING)
                        targetOrgVDCId - ID of target org vdc (STRING)
                        networktype- False/true whether to configure security group or not
                                    default value will be false
        """
        try:
            firewallIdDict = list()
            for sourceEdgeGateway in self.rollback.apiData['sourceEdgeGateway']:
                logger.debug("Configuring Firewall Services in Target Edge Gateway - {}".format(sourceEdgeGateway['name']))
                sourceEdgeGatewayId = sourceEdgeGateway['id'].split(':')[-1]
                edgeGatewayId = list(filter(lambda edgeGatewayData: edgeGatewayData['name'] == sourceEdgeGateway['name'],
                                     self.rollback.apiData['targetEdgeGateway']))[0]['id']

                data = self.getEdgeGatewayFirewallConfig(sourceEdgeGatewayId, validation=False)
                # retrieving list instance of firewall rules from source edge gateway
                sourceFirewallRules = data if isinstance(data, list) else [data]
                # getting vcd id
                vcdid = self.rollback.apiData['sourceOrgVDC']['@id']
                vcdid = vcdid.split(':')[-1]
                # url to configure firewall rules on target edge gateway
                firewallUrl = "{}{}{}".format(vcdConstants.OPEN_API_URL.format(self.ipAddress),
                                              vcdConstants.ALL_EDGE_GATEWAYS,
                                              vcdConstants.T1_ROUTER_FIREWALL_CONFIG.format(edgeGatewayId))
                if not networktype:
                    # retrieving the application port profiles
                    applicationPortProfilesList = self.getApplicationPortProfiles()
                    url = "{}{}".format(vcdConstants.XML_VCD_NSX_API.format(self.ipAddress),
                                        vcdConstants.GET_IPSET_GROUP_BY_ID.format(
                                            vcdConstants.IPSET_SCOPE_URL.format(vcdid)))
                    response = self.restClientObj.get(url, self.headers)
                    if response.status_code == requests.codes.ok:
                        responseDict = self.vcdUtils.parseXml(response.content)
                        if responseDict.get('list'):
                            ipsetgroups = responseDict['list']['ipset'] if isinstance(responseDict['list']['ipset'],
                                                                                      list) else [
                                responseDict['list']['ipset']]
                        else:
                            ipsetgroups = []
                        if ipsetgroups:
                            if configureIPSET:
                                firewallIdDict = self.createIPSET(ipsetgroups, edgeGatewayId)
                                # creating a dict with firewallName as key and firewallIDs as value
                                # firewallIdDict = dict(zip(firewallName, firewallIDs))
                        firewallIdDict = self.rollback.apiData.get('firewallIdDict')
                    else:
                        response = self.vcdUtils.parseXml(response.content)
                        raise Exception("Failed to retrieve application port profiles - {}".format(response['error']['details']))
                # if firewall rules are configured on source edge gateway
                if sourceFirewallRules:
                    # firstTime variable is to check whether security groups are getting configured for the first time
                    firstTime = True
                    # iterating over the source edge gateway firewall rules
                    for firewallRule in sourceFirewallRules:
                        # if configStatus flag is already set means that the firewall rule is already configured, if so then skipping the configuring of same rule and moving to the next firewall rule
                        if self.rollback.apiData.get(firewallRule['id']) and not networktype:
                            if self.rollback.apiData[firewallRule['id']] == sourceEdgeGatewayId:
                                continue
                        data = dict()
                        ipAddressList = list()
                        applicationServicesList = list()
                        payloadDict = dict()
                        sourcefirewallGroupId = list()
                        destinationfirewallGroupId = list()
                        # checking for the source key in firewallRule dictionary
                        if firewallRule.get('source', None):
                            # retrieving ip address list source edge gateway firewall rule
                            if firewallRule['source'].get("ipAddress", None):
                                ipAddressList = firewallRule['source']['ipAddress'] if isinstance(
                                    firewallRule['source']['ipAddress'], list) else [
                                    firewallRule['source']['ipAddress']]
                            ipsetgroups = list()
                            networkgroups = list()
                            # retrieving ipset list source edge gateway firewall rule
                            if firewallRule['source'].get("groupingObjectId", None):
                                groups = firewallRule['source']['groupingObjectId'] if isinstance(
                                    firewallRule['source']['groupingObjectId'], list) else [
                                    firewallRule['source']['groupingObjectId']]
                                ipsetgroups = [group for group in groups if "ipset" in group]
                                networkgroups = [group for group in groups if "network" in group]
                            # checking if the networktype is false
                            if not networktype:
                                if ipAddressList:
                                    # creating payload data to create firewall group
                                    firewallGroupDict = {
                                        'name': firewallRule['name'] + '-' + 'Source-' + str(random.randint(1, 1000)),
                                        'edgeGatewayRef': {'id': edgeGatewayId},
                                        'ipAddresses': ipAddressList}
                                    firewallGroupDict = json.dumps(firewallGroupDict)
                                    # url to create firewall group
                                    firewallGroupUrl = "{}{}".format(vcdConstants.OPEN_API_URL.format(self.ipAddress),
                                                                     vcdConstants.CREATE_FIREWALL_GROUP)
                                    self.headers['Content-Type'] = 'application/json'
                                    # post api call to create firewall group
                                    response = self.restClientObj.post(firewallGroupUrl, self.headers,
                                                                       data=firewallGroupDict)
                                    if response.status_code == requests.codes.accepted:
                                        # successful creation of firewall group
                                        taskUrl = response.headers['Location']
                                        firewallGroupId = self._checkTaskStatus(taskUrl=taskUrl, returnOutput=True)
                                        sourcefirewallGroupId.append(
                                            {'id': 'urn:vcloud:firewallGroup:{}'.format(firewallGroupId)})
                                    else:
                                        errorResponse = response.json()
                                        raise Exception(
                                            'Failed to create Firewall group - {}'.format(errorResponse['message']))
                                if ipsetgroups:
                                    # iterating all the IPSET in a firewall rule one by one
                                    for ipsetgroup in ipsetgroups:
                                        # url to retrieve the info of ipset group by id
                                        ipseturl = "{}{}".format(vcdConstants.XML_VCD_NSX_API.format(self.ipAddress),
                                                                 vcdConstants.GET_IPSET_GROUP_BY_ID.format(ipsetgroup))
                                        # get api call to retrieve the ipset group info
                                        ipsetresponse = self.restClientObj.get(ipseturl, self.headers)
                                        if ipsetresponse.status_code == requests.codes.ok:
                                            # successful retrieval of ipset group info
                                            ipsetresponseDict = self.vcdUtils.parseXml(ipsetresponse.content)
                                            # checking whether the key present in the IPSET firewallIdDict
                                            if firewallIdDict.get(edgeGatewayId):
                                                # checking wheather IPset name present in the dict
                                                if firewallIdDict[edgeGatewayId].get(ipsetresponseDict['ipset']['name']):
                                                    ipsetDict = firewallIdDict[edgeGatewayId][ipsetresponseDict['ipset']['name']]
                                                    sourcefirewallGroupId.append(ipsetDict)
                                        else:
                                            ipsetresponse = self.vcdUtils.parseXml(ipsetresponse.content)
                                            raise Exception("Failed to retrieve ipset group {} info - {}".format(ipsetgroup, ipsetresponse['error']['details']))
                            # checking if any routed org vdc networks added in the firewall rule and networktype should be true
                            if networkgroups and networktype:
                                # checking if there are any network present in the fire wall rule
                                if len(networkgroups) != 0 and firstTime:
                                    logger.debug('Configuring security groups in the firewall in Target Edge Gateway - {}'.format(sourceEdgeGateway['name']))
                                    # Changing it into False because only want to log first time
                                    firstTime = False
                                # get api call to retrieve firewall info of target edge gateway
                                response = self.restClientObj.get(firewallUrl, self.headers)
                                if response.status_code == requests.codes.ok:
                                    userDefinedRulesList = list()
                                    # successful retrieval of firewall info
                                    responseDict = response.json()
                                    userDefinedRulesList = responseDict['userDefinedRules']
                                    for rule in userDefinedRulesList:
                                        name = rule['name'].split('-')[-1]
                                        if firewallRule['id'] == name:
                                            index = userDefinedRulesList.index(rule)
                                            userDefinedRulesList.pop(index)
                                            firewallGroupId = self.createSecurityGroup(networkgroups, firewallRule,
                                                                                       edgeGatewayId)
                                            if rule.get('sourceFirewallGroups'):
                                                for id in firewallGroupId:
                                                    rule['sourceFirewallGroups'].append({'id': '{}'.format(id)})
                                                data['userDefinedRules'] = userDefinedRulesList + [rule]
                                            else:
                                                for id in firewallGroupId:
                                                    sourcefirewallGroupId.append({'id': '{}'.format(id)})
                                                rule['sourceFirewallGroups'] = sourcefirewallGroupId
                                                data['userDefinedRules'] = userDefinedRulesList + [rule]
                                            payloadData = json.dumps(data)
                                            self.headers['Content-Type'] = 'application/json'
                                            # put api call to configure firewall rules on target edge gateway
                                            response = self.restClientObj.put(firewallUrl, self.headers,
                                                                              data=payloadData)
                                            if response.status_code == requests.codes.accepted:
                                                # successful configuration of firewall rules on target edge gateway
                                                taskUrl = response.headers['Location']
                                                self._checkTaskStatus(taskUrl=taskUrl)
                                                logger.debug(
                                                    'Firewall rule {} updated successfully with security group.'.format(
                                                        firewallRule['name']))
                                            else:
                                                # failure in configuration of firewall rules on target edge gateway
                                                response = response.json()
                                                raise Exception(
                                                    'Failed to update Firewall rule - {}'.format(response['message']))
                                else:
                                    response = response.json()
                                    raise Exception("Failed to retrieve firewall info - {}".format(response['message']))
                        ipAddressList = list()
                        # checking for the destination key in firewallRule dictionary
                        if firewallRule.get('destination', None):
                            # retrieving ip address list source edge gateway firewall rule
                            if firewallRule['destination'].get("ipAddress", None):
                                ipAddressList = firewallRule['destination']['ipAddress'] if isinstance(
                                    firewallRule['destination']['ipAddress'], list) else [
                                    firewallRule['destination']['ipAddress']]
                            ipsetgroups = list()
                            networkgroups = list()
                            # retrieving ipset group list source edge gateway firewall rule
                            if firewallRule['destination'].get("groupingObjectId", None):
                                groups = firewallRule['destination']['groupingObjectId'] if isinstance(
                                    firewallRule['destination']['groupingObjectId'], list) else [
                                    firewallRule['destination']['groupingObjectId']]
                                ipsetgroups = [group for group in groups if "ipset" in group]
                                networkgroups = [group for group in groups if "network" in group]
                            # checking if networktype is false
                            if not networktype:
                                if ipAddressList:
                                    # creating payload data to create firewall group
                                    firewallGroupDict = {'name': firewallRule['name'] + '-' + 'destination-' + str(
                                        random.randint(1, 1000)), 'edgeGatewayRef': {'id': edgeGatewayId},
                                                         'ipAddresses': ipAddressList}
                                    firewallGroupDict = json.dumps(firewallGroupDict)
                                    # url to create firewall group
                                    firewallGroupUrl = "{}{}".format(vcdConstants.OPEN_API_URL.format(self.ipAddress),
                                                                     vcdConstants.CREATE_FIREWALL_GROUP)
                                    self.headers['Content-Type'] = 'application/json'
                                    # post api call to create firewall group
                                    response = self.restClientObj.post(firewallGroupUrl, self.headers,
                                                                       data=firewallGroupDict)
                                    if response.status_code == requests.codes.accepted:
                                        # successful creation of firewall group
                                        taskUrl = response.headers['Location']
                                        firewallGroupId = self._checkTaskStatus(taskUrl=taskUrl, returnOutput=True)
                                        destinationfirewallGroupId.append(
                                            {'id': 'urn:vcloud:firewallGroup:{}'.format(firewallGroupId)})
                                    else:
                                        errorResponse = response.json()
                                        raise Exception(
                                            'Failed to create Firewall group - {}'.format(errorResponse['message']))
                                if ipsetgroups:
                                    # iterating all the IPSET in a firewall rule one by one
                                    for ipsetgroup in ipsetgroups:
                                        # url to retrieve the info of ipset group by id
                                        ipseturl = "{}{}".format(vcdConstants.XML_VCD_NSX_API.format(self.ipAddress),
                                                                 vcdConstants.GET_IPSET_GROUP_BY_ID.format(ipsetgroup))
                                        # get api call to retrieve the ipset group info
                                        ipsetresponse = self.restClientObj.get(ipseturl, self.headers)
                                        if ipsetresponse.status_code == requests.codes.ok:
                                            # successful retrieval of ipset group info
                                            ipsetresponseDict = self.vcdUtils.parseXml(ipsetresponse.content)
                                            # checking whether the key present in the IPSET firewallIdDict
                                            if firewallIdDict.get(edgeGatewayId):
                                                # checking wheather IPset name present in the dict
                                                if firewallIdDict[edgeGatewayId].get(ipsetresponseDict['ipset']['name']):
                                                    ipsetDict = firewallIdDict[edgeGatewayId][ipsetresponseDict['ipset']['name']]
                                                    destinationfirewallGroupId.append(ipsetDict)
                                        else:
                                            ipsetresponse = self.vcdUtils.parseXml(ipsetresponse.content)
                                            raise Exception("Failed to retrieve ipset group {} info - {}".format(ipsetgroup, ipsetresponse['error']['details']))
                            # checking if any routed org vdc networks added in the firewall rule and networktype should be true
                            if networkgroups and networktype:
                                # checking if there are any network present in the fire wall rule
                                if len(networkgroups) != 0 and firstTime:
                                    logger.info('Configuring security groups in the firewall')
                                    # Changing it into False because only want to log first time
                                    firstTime = False
                                # get api call to retrieve firewall info of target edge gateway
                                response = self.restClientObj.get(firewallUrl, self.headers)
                                if response.status_code == requests.codes.ok:
                                    userDefinedRulesList = list()
                                    # successful retrieval of firewall info
                                    responseDict = response.json()
                                    userDefinedRulesList = responseDict['userDefinedRules']
                                    for rule in userDefinedRulesList:
                                        name = rule['name'].split('-')[-1]
                                        if firewallRule['id'] == name:
                                            index = userDefinedRulesList.index(rule)
                                            userDefinedRulesList.pop(index)
                                            firewallGroupId = self.createSecurityGroup(networkgroups, firewallRule,
                                                                                       edgeGatewayId)
                                            if rule.get('destinationFirewallGroups'):
                                                for id in firewallGroupId:
                                                    rule['destinationFirewallGroups'].append({'id': '{}'.format(id)})
                                                data['userDefinedRules'] = userDefinedRulesList + [rule]
                                            else:
                                                for id in firewallGroupId:
                                                    destinationfirewallGroupId.append({'id': '{}'.format(id)})
                                                rule['destinationFirewallGroups'] = destinationfirewallGroupId
                                                data['userDefinedRules'] = userDefinedRulesList + [rule]
                                            payloadData = json.dumps(data)
                                            self.headers['Content-Type'] = 'application/json'
                                            # put api call to configure firewall rules on target edge gateway
                                            response = self.restClientObj.put(firewallUrl, self.headers,
                                                                              data=payloadData)
                                            if response.status_code == requests.codes.accepted:
                                                # successful configuration of firewall rules on target edge gateway
                                                taskUrl = response.headers['Location']
                                                self._checkTaskStatus(taskUrl=taskUrl)
                                                logger.debug(
                                                    'Firewall rule {} updated successfully with security group.'.format(
                                                        firewallRule['name']))
                                            else:
                                                # failure in configuration of firewall rules on target edge gateway
                                                response = response.json()
                                                raise Exception(
                                                    'Failed to update Firewall rule - {}'.format(response['message']))
                                else:
                                    response = response.json()
                                    raise Exception("Failed to retrieve firewall info - {}".format(response['message']))
                        if not networktype:
                            userDefinedRulesList = list()
                            # get api call to retrieve firewall info of target edge gateway
                            response = self.restClientObj.get(firewallUrl, self.headers)
                            if response.status_code == requests.codes.ok:
                                # successful retrieval of firewall info
                                responseDict = response.json()
                                userDefinedRulesList = responseDict['userDefinedRules']
                            else:
                                response = response.json()
                                raise Exception("Failed to retrieve firewall info - {}".format(response['message']))
                            # updating the payload with source firewall groups, destination firewall groups, user defined firewall rules, application port profiles
                            action = 'ALLOW' if firewallRule['action'] == 'accept' else 'DROP'
                            payloadDict.update({
                                'name':
                                    firewallRule['name'] if firewallRule['name'] == f"rule-{firewallRule['id']}"
                                    else f"{firewallRule['name']}-{firewallRule['id']}",
                                'enabled': firewallRule['enabled'],
                                'action': action,
                            })
                            payloadDict['sourceFirewallGroups'] = sourcefirewallGroupId if firewallRule.get('source',
                                                                                                            None) else []
                            payloadDict['destinationFirewallGroups'] = destinationfirewallGroupId if firewallRule.get(
                                'destination', None) else []
                            payloadDict['logging'] = "true" if firewallRule['loggingEnabled'] == "true" else "false"
                            # checking for the application key in firewallRule
                            if firewallRule.get('application'):
                                if firewallRule['application'].get('service'):
                                    # list instance of application services
                                    firewallRules = firewallRule['application']['service'] if isinstance(
                                        firewallRule['application']['service'], list) else [
                                        firewallRule['application']['service']]
                                    # iterating over the application services
                                    for applicationService in firewallRules:
                                        if applicationService['protocol'] == 'any':
                                            payloadDict['applicationPortProfiles'] = list()
                                            break
                                        # if protocol is icmp
                                        # iterating over the application port profiles
                                        elif applicationService['protocol'] == "icmp":
                                            for value in applicationPortProfilesList:
                                                if value['name'] == vcdConstants.ICMP_ALL:
                                                    protocol_name, port_id = value['name'], value['id']
                                                    applicationServicesList.append(
                                                        {'name': protocol_name, 'id': port_id})
                                                    payloadDict["applicationPortProfiles"] = applicationServicesList
                                        else:
                                        # protocol is not icmp
                                            protocol_name, port_id = self._searchApplicationPortProfile(
                                                applicationPortProfilesList,
                                                applicationService['protocol'],
                                                applicationService['port'])
                                            applicationServicesList.append({'name': protocol_name, 'id': port_id})
                                            payloadDict['applicationPortProfiles'] = applicationServicesList
                            else:
                                payloadDict['applicationPortProfiles'] = applicationServicesList
                            data['userDefinedRules'] = userDefinedRulesList + [
                                payloadDict] if userDefinedRulesList else [payloadDict]
                            payloadData = json.dumps(data)
                            self.headers['Content-Type'] = 'application/json'
                            # put api call to configure firewall rules on target edge gateway
                            response = self.restClientObj.put(firewallUrl, self.headers, data=payloadData)
                            if response.status_code == requests.codes.accepted:
                                # successful configuration of firewall rules on target edge gateway
                                taskUrl = response.headers['Location']
                                self._checkTaskStatus(taskUrl=taskUrl)
                                # setting the configStatus flag meaning the particular firewall rule is configured successfully in order to skip its reconfiguration
                                self.rollback.apiData[firewallRule['id']] = sourceEdgeGatewayId
                                logger.debug('Firewall rule {} created successfully.'.format(firewallRule['name']))
                            else:
                                # failure in configuration of firewall rules on target edge gateway
                                response = response.json()
                                raise Exception('Failed to create Firewall rule on target Edge gateway {} - {}'.format(sourceEdgeGateway['name'], response['message']))
                    if not networktype:
                        logger.debug(f"Firewall rules configured successfully on target Edge gateway {sourceEdgeGateway['name']}")
                    if not firstTime:
                        logger.debug(f"Successfully configured security groups for Edge gateway {sourceEdgeGateway['name']}")
        except Exception:
            # Saving metadata in org VDC
            self.saveMetadataInOrgVdc()
            raise

    def createCertificatesInTarget(self, nsxv, nsxvCertificateStore, vcdCertificateStore, certName, ca=False):
        """
        Description :   Fetch certificates from NSX-V and create in VCD certificate store in not present
        Parameters  :   nsxv - Object of NSX-V operations class (Obj)
                        nsxvCertificateStore - All certificates from NSX-V, with key as certificate name (DICT)
                        vcdCertificateStore - All certificates from VCD tenant, with key as certificate PEM (DICT)
                        certName - Name of the certificate obj in source edge GW (STR)
                        ca - Set if requested certificate is CA/issuer (BOOL)
        Returns     :   Name and ID of certificate in VCD tenant certificate store (DICT)
        """
        # Get certificate(PEM) from NSX-V and verify if that is present in VCD tenant store
        nsxvCertPem = nsxvCertificateStore.get(certName)
        vcdCert = vcdCertificateStore.get(nsxvCertPem)

        # If certificate(PEM) is present then return else upload certificate in VCD
        if vcdCert:
            logger.debug(
                f"Certificate {certName} is already present in VCD tenant certificate store with name "
                f"{vcdCert['name']}")
        else:
            # Do not retrieve private key for CA certificate
            if not ca:
                nsxvCertPem = nsxv.certRetrieval(certName)

            certificate = self.uploadCertificate(nsxvCertPem, certName, caCert=ca)
            vcdCert = {
                'id': certificate['id'],
                'name': certificate['alias'],
            }

            # Save certificate details in certificate store so that we will not required to fetch certificates again
            vcdCertificateStore[nsxvCertPem] = vcdCert

        return vcdCert

    @description("configuration of Target IPSEC")
    @remediate
    def configTargetIPSEC(self, nsxv):
        """
        Description :   Configure the IPSEC service to the Target Gateway
        Parameters  :   nsxv   -  Object of NSXV operations class  (OBJ)
        """
        try:
            logger.debug('IPSEC is getting configured')

            # Acquiring lock due to vCD multiple org vdc transaction issue
            self.lock.acquire(blocking=True)

            # Get certificates present in NSX-V and VCD
            nsxvCertificateStore = nsxv.getNsxvCertificateStore()
            vcdCertificateStore = {
                certificate['certificate']: {
                    'id': certificate['id'],
                    'name': certificate['alias'],
                }
                for certificate in self.getCertificatesFromTenant(rawOutput=True)
            }

            if not self.rollback.apiData.get('IPsecStatus'):
                self.rollback.apiData['IPsecStatus'] = {}

            IPsecStatus = self.rollback.apiData['IPsecStatus']
            for edgeGateway in self.rollback.apiData['targetEdgeGateway']:
                # Status dict to store configuration status on target side
                if not IPsecStatus.get(edgeGateway['id']):
                    IPsecStatus[edgeGateway['id']] = []
                ipsecConfig = self.rollback.apiData['ipsecConfigDict'].get(edgeGateway['name'])

                # checking if ipsec is enabled on source org vdc edge gateway, if not then returning
                if not ipsecConfig or not ipsecConfig['enabled']:
                    logger.debug('IPSec is not enabled or configured in source Org VDC for edge gateway - {}.'.format(
                        edgeGateway['name']))
                    continue

                logger.debug("Configuring IPSEC Services in Target Edge Gateway - {}".format(edgeGateway['name']))
                # url to configure the ipsec rules on target edge gateway
                url = "{}{}{}".format(
                    vcdConstants.OPEN_API_URL.format(self.ipAddress),
                    vcdConstants.ALL_EDGE_GATEWAYS,
                    vcdConstants.T1_ROUTER_IPSEC_CONFIG.format(edgeGateway['id']))

                for sourceIPsecSite in listify(ipsecConfig['sites']['sites']):
                    # if configStatus flag is already set means that the sourceIPsecSite rule is already configured,
                    # if so then skipping the configuring of same rule and moving to the next sourceIPsecSite rule
                    if sourceIPsecSite['name'] in IPsecStatus[edgeGateway['id']]:
                        continue

                    payload = {
                        "name": sourceIPsecSite['name'],
                        "description": "",
                        "enabled": True if sourceIPsecSite['enabled'] else False,
                        "localEndpoint": {
                            "localId": sourceIPsecSite['localId'],
                            "localAddress": sourceIPsecSite['localIp'],
                            "localNetworks": listify(sourceIPsecSite['localSubnets']['subnets']),
                        },
                        "remoteEndpoint": {
                            "remoteId": sourceIPsecSite['peerId'],
                            "remoteAddress": sourceIPsecSite['peerIp'],
                            "remoteNetworks": listify(sourceIPsecSite['peerSubnets']['subnets']),
                        },
                        "connectorInitiationMode": " ",
                        "securityType": "DEFAULT",
                        "logging": True
                    }

                    if sourceIPsecSite.get('authenticationMode') == 'x.509':
                        payload.update({
                            'authenticationMode': 'CERTIFICATE',
                            'certificateRef': self.createCertificatesInTarget(
                                nsxv, nsxvCertificateStore, vcdCertificateStore, sourceIPsecSite['certificate']),
                            'caCertificateRef': self.createCertificatesInTarget(
                                nsxv, nsxvCertificateStore, vcdCertificateStore, sourceIPsecSite['caCertificate'],
                                ca=True),
                        })
                    else:
                        payload.update({
                            'authenticationMode': 'PSK',
                            'preSharedKey': sourceIPsecSite['psk'],
                        })

                    self.headers["Content-Type"] = vcdConstants.OPEN_API_CONTENT_TYPE
                    response = self.restClientObj.post(url, self.headers, data=json.dumps(payload))

                    if response.status_code == requests.codes.accepted:
                        # if successful configuration of ipsec rules
                        taskUrl = response.headers['Location']
                        self._checkTaskStatus(taskUrl=taskUrl)
                        # adding a key here to make sure the rule have configured successfully and when remediation
                        # skipping this rule
                        IPsecStatus[edgeGateway['id']].append(sourceIPsecSite['name'])
                        logger.debug(
                            f"IPSEC site '{sourceIPsecSite['name']}' is configured successfully on the Target Edge "
                            f"Gateway '{edgeGateway['name']}'")
                    else:
                        # if failure configuration of ipsec rules
                        response = response.json()
                        raise Exception(
                            f"Failed to configure configure IPSEC site '{sourceIPsecSite['name']}' on Target Edge "
                            f"Gateway '{edgeGateway['name']}' - {response['message']}")

                # below function configures network property of ipsec rules
                self.connectionPropertiesConfig(edgeGateway['id'], ipsecConfig)

        finally:
            self.saveMetadataInOrgVdc()
            # Releasing thread lock
            try:
                self.lock.release()
            except RuntimeError:
                pass

    @isSessionExpired
    def getApplicationPortProfiles(self):
        """
        Description :   Get Application Port Profiles
        """
        try:
            # fetching name of NSX-T backed provider vdc
            tpvdcName = self.rollback.apiData['targetProviderVDC']['@name']

            # fetching NSX-T manager id
            nsxtManagerId = self.getNsxtManagerId(tpvdcName)

            url = "{}{}?filter=_context=={}".format(vcdConstants.OPEN_API_URL.format(self.ipAddress),
                                vcdConstants.APPLICATION_PORT_PROFILES,
                                                    nsxtManagerId)
            response = self.restClientObj.get(url, self.headers)
            if response.status_code == requests.codes.ok:
                responseDict = response.json()
                resultTotal = responseDict['resultTotal']
            else:
                response = response.json()
                raise Exception('Failed to fetch application port profile {} '.format(response['message']))
            pageNo = 1
            pageSizeCount = 0
            resultList = list()
            logger.debug('Getting Application port profiles')
            while resultTotal > 0 and pageSizeCount < resultTotal:
                url = "{}{}?page={}&pageSize={}&filter=_context=={}&sortAsc=name".format(vcdConstants.OPEN_API_URL.format(self.ipAddress),
                                                        vcdConstants.APPLICATION_PORT_PROFILES, pageNo,
                                                        vcdConstants.APPLICATION_PORT_PROFILES_PAGE_SIZE,
                                                                            nsxtManagerId)
                getSession(self)
                response = self.restClientObj.get(url, self.headers)
                if response.status_code == requests.codes.ok:
                    responseDict = response.json()
                    resultList.extend(responseDict['values'])
                    pageSizeCount += len(responseDict['values'])
                    resultTotal = responseDict['resultTotal']
                    logger.debug('Application Port Profiles result pageSize = {}'.format(pageSizeCount))
                    pageNo += 1
                else:
                    response = response.json()
                    raise Exception('Failed to fetch application port profile {} '.format(response['message']))
            logger.debug('Total Application Port Profiles result count = {}'.format(len(resultList)))
            logger.debug('Application Port Profiles successfully retrieved')
            return resultList
        except Exception:
            raise

    @isSessionExpired
    def _searchApplicationPortProfile(self, applicationPortProfilesList, protocol, port):
        """
        Description :   Search for specific Application Port Profile
        Parameters  :   applicationPortProfilesList - application port profiles list (LIST)
                        protocol - protocal for the Application Port profile (STRING)
                        port - Port for the application Port profile (STRING)
        """
        try:
            # fileName = os.path.join(vcdConstants.VCD_ROOT_DIRECTORY, 'apiOutput.json')
            # data = self.vcdUtils.readJsonData(fileName)
            data = self.rollback.apiData
            protocol = protocol.upper()
            for value in applicationPortProfilesList:
                if len(value['applicationPorts']) == 1:
                    if value['scope'] == 'SYSTEM':
                        if value['applicationPorts'][0]['protocol'] == protocol and value['applicationPorts'][0]['destinationPorts'][0] == port:
                            logger.debug('Application Port Profile for the specific protocol'
                                         ' and port retrieved successfully')
                            return value['name'], value['id']
                    elif value['scope'] == 'TENANT' and value.get('orgRef'):
                        if value['applicationPorts'][0]['protocol'] == protocol and value['applicationPorts'][0]['destinationPorts'][0] == port:
                            logger.debug('Application Port Profile for the specific protocol'
                                         ' and port retrieved successfully')
                            return value['name'], value['id']
            else:
                url = "{}{}".format(vcdConstants.OPEN_API_URL.format(self.ipAddress),
                                    vcdConstants.APPLICATION_PORT_PROFILES)
                payloadDict = {
                    "name": "CUSTOM-" + protocol + "-" + port,
                    "applicationPorts": [{
                        "protocol": protocol,
                        "destinationPorts": [port]
                    }],
                    "orgRef": {
                        "name": data['Organization']['@name'],
                        "id": data['Organization']['@id']
                    },
                    "contextEntityId": data['targetOrgVDC']['@id'],
                    "scope": "TENANT"
                }
                payloadData = json.dumps(payloadDict)
                self.headers["Content-Type"] = vcdConstants.OPEN_API_CONTENT_TYPE
                response = self.restClientObj.post(url, self.headers, data=payloadData)
                if response.status_code == requests.codes.accepted:
                    taskUrl = response.headers['Location']
                    portprofileID = self._checkTaskStatus(taskUrl=taskUrl, returnOutput=True)
                    logger.debug('Application port profile is created successfully ')
                    customID = 'urn:vcloud:applicationPortProfile:' + portprofileID
                    return payloadDict['name'], customID
                response = response.json()
                raise Exception('Failed to create application port profile {} '.format(response['message']))
        except Exception:
            raise

    @isSessionExpired
    def createNatRuleTask(self, payloadData, url):
        """
            Description :   Create NAT rule task
            Parameters  :   payloadData - payload data
                            url - NAT rule task URL (STRING)
        """
        try:
            if payloadData['ruleType'] == 'NO_SNAT':
                payloadData['externalAddresses'] = ''
            self.headers["Content-Type"] = vcdConstants.OPEN_API_CONTENT_TYPE
            # post api call to configure nat services on target edge gateway
            response = self.restClientObj.post(url, self.headers, data=json.dumps(payloadData))
            if response.status_code == requests.codes.accepted:
                # successful configuration of nat services on target edge gateway
                taskUrl = response.headers['Location']
                self._checkTaskStatus(taskUrl=taskUrl)
                if payloadData['id'] != '':
                    return payloadData['id']
                else:
                    return payloadData['name']
            else:
                # failed to configure nat services on target edge gateway
                response = response.json()
                raise Exception('Failed to configure configure NAT on Target {} '.format(response['message']))
        except Exception:
            raise

    @description("configuration of Target NAT")
    @remediate
    def configureTargetNAT(self):
        """
        Description :   Configure the NAT service to the Target Gateway
        Parameters  :   noSnatDestSubnet    -   destimation subnet address (OPTIONAL)
        """
        try:
            targetEdgeGateway = copy.deepcopy(self.rollback.apiData['targetEdgeGateway'])
            logger.debug('NAT rules are getting configured')
            for sourceEdgeGateway in self.rollback.apiData['sourceEdgeGateway']:
                logger.debug("Configuring NAT Services in Target Edge Gateway - {}".format(sourceEdgeGateway['name']))
                sourceEdgeGatewayId = sourceEdgeGateway['id'].split(':')[-1]
                t1gatewayId = list(filter(lambda edgeGatewayData: edgeGatewayData['name'] == sourceEdgeGateway['name'], targetEdgeGateway))[0]['id']
                data = self.getEdgeGatewayNatConfig(sourceEdgeGatewayId, validation=False)
                # reassigning noSnatDestSub from the particular EGW list in userinput file if mentioned else deafult
                noSnatDestSubnet = self.orgVdcInput['EdgeGateways'][sourceEdgeGateway['name']]['noSnatDestinationSubnet']
                # checking whether NAT rule is enabled or present in the source org vdc
                if not data or not data['enabled']:
                    logger.debug('NAT is not configured or enabled on Source Edge Gateway - {}'.format(sourceEdgeGateway['name']))
                    return
                if data['natRules']:
                    # get details of static routing config
                    staticRoutingConfig = self.getStaticRoutesDetails(sourceEdgeGatewayId)
                    # get details of BGP configuration
                    bgpConfigDetails = self.getEdgegatewayBGPconfig(sourceEdgeGatewayId, validation=False)
                    #get routing config details
                    routingConfigDetails = self.getEdgeGatewayRoutingConfig(sourceEdgeGatewayId,
                                                                            sourceEdgeGateway['name'],
                                                                            validation=False)
                    # get details of all Non default gateway subnet, default gateway and noSnatRules
                    allnonDefaultGatewaySubnetList, defaultGatewayDict, noSnatRulesList = self.getEdgeGatewayAdminApiDetails(
                        sourceEdgeGatewayId, staticRouteDetails=staticRoutingConfig)
                    natRuleList = data['natRules']['natRule']
                    # checking natrules is a list if not converting it into a list
                    sourceNATRules = natRuleList if isinstance(natRuleList, list) else [natRuleList]
                    url = "{}{}{}".format(vcdConstants.OPEN_API_URL.format(self.ipAddress),
                                          vcdConstants.ALL_EDGE_GATEWAYS,
                                          vcdConstants.T1_ROUTER_NAT_CONFIG.format(t1gatewayId))
                    version = data['version']
                    applicationPortProfilesList = self.getApplicationPortProfiles()
                    userDefinedNAT = [natrule for natrule in sourceNATRules if natrule['ruleType'] == 'user']
                    # if source NAT is enabled NAT rule congiguration starts
                    statusForNATConfiguration = self.rollback.apiData.get('NATstatus', {})
                    rulesConfigured = statusForNATConfiguration.get(t1gatewayId, [])
                    if data['enabled'] == 'true':
                        for sourceNATRule in userDefinedNAT:
                            destinationIpDict = dict()
                            # checking whether 'ConfigStatus' key is present or not if present skipping that rule while remediation
                            if sourceNATRule['ruleId'] in rulesConfigured or sourceNATRule['ruleTag'] in rulesConfigured:
                                logger.debug('Rule Id: {} already created'.format(sourceNATRule['ruleId']))
                                continue
                            # loop to iterate over all subnets to check if translatedAddr in source rule does not belong
                            # to default gateway and is matches to primaryIp or subAllocated IP address
                            for eachParticipant in allnonDefaultGatewaySubnetList:
                                if eachParticipant['ipRanges'] is not None:
                                    for ipRange in eachParticipant['ipRanges']['ipRange']:
                                        participantStartAddr = ipRange['startAddress']
                                        participantEndAddr = ipRange['endAddress']
                                elif eachParticipant['ipRanges'] is None or eachParticipant['ipRanges'] == []:
                                    participantStartAddr = participantEndAddr = eachParticipant['ipAddress']
                                # check if translatedAddress belongs to suballocated address pool or primary IP
                                if self.ifIpBelongsToIpRange(sourceNATRule['translatedAddress'], participantStartAddr, participantEndAddr) \
                                        is True or sourceNATRule['translatedAddress'] == eachParticipant['ipAddress']:
                                    destinationIpDict = {'gateway': eachParticipant['gateway'],
                                                            'netmask': eachParticipant['netmask']}
                                    break
                            payloadData = self.createNATPayloadData(sourceNATRule, applicationPortProfilesList, version,
                                                                    defaultGatewayDict, destinationIpDict, noSnatRulesList,
                                                                    bgpConfigDetails, routingConfigDetails, noSnatDestSubnetList=noSnatDestSubnet)
                            payloadData = payloadData if isinstance(payloadData, list) else [payloadData]
                            for eachPayloadData in payloadData:
                                currentRuleId = self.createNatRuleTask(eachPayloadData, url)
                                # adding a key here to make sure the rule have configured successfully and when remediation skipping this rule
                                rulesConfigured.append(currentRuleId)
                                statusForNATConfiguration.update({t1gatewayId: rulesConfigured})
                                self.rollback.apiData['NATstatus'] = statusForNATConfiguration
                    else:
                        logger.debug('No NAT rules configured in Source Edge Gateway - {}'.format(sourceEdgeGateway['name']))
            logger.debug('NAT rules configured successfully on target')
        except Exception:
            raise
        finally:
            self.saveMetadataInOrgVdc()

    @description("configuration of BGP")
    @remediate
    def configBGP(self):
        """
        Description :   Configure BGP on the Target Edge Gateway
        """
        try:
            logger.debug('BGP is getting configured')
            for sourceEdgeGateway in self.rollback.apiData['sourceEdgeGateway']:
                logger.debug("Configuring BGP Services in Target Edge Gateway - {}".format(sourceEdgeGateway['name']))
                sourceEdgeGatewayId = sourceEdgeGateway['id'].split(':')[-1]
                edgeGatewayID = list(filter(
                    lambda edgeGatewayData: edgeGatewayData['name'] == sourceEdgeGateway['name'],
                    self.rollback.apiData['targetEdgeGateway']))[0]['id']

                bgpConfigDict = self.getEdgegatewayBGPconfig(sourceEdgeGatewayId, validation=False)
                data = self.getEdgeGatewayRoutingConfig(sourceEdgeGatewayId, sourceEdgeGateway['name'],
                                                        validation=False)
                # checking whether bgp rule is enabled or present in the source edge  gateway;
                # returning if no bgp in source edge gateway
                if not isinstance(bgpConfigDict, dict) or bgpConfigDict['enabled'] == 'false':
                    logger.debug('BGP service is disabled or not configured in '
                                 'Source Edge Gateway - {}'.format(sourceEdgeGateway['name']))
                    continue
                logger.debug('BGP is getting configured in Source Edge Gateway - {}'.format(sourceEdgeGateway['name']))
                ecmp = "true" if data['routingGlobalConfig']['ecmp'] == "true" else "false"
                # url to get the details of the bgp configuration on T1 router i.e target edge gateway
                bgpurl = "{}{}{}".format(vcdConstants.OPEN_API_URL.format(self.ipAddress),
                                         vcdConstants.ALL_EDGE_GATEWAYS,
                                         vcdConstants.T1_ROUTER_BGP_CONFIG.format(edgeGatewayID))
                # get api call to retrieve the T1 router bgp details
                versionresponse = self.restClientObj.get(bgpurl, self.headers)
                if versionresponse.status_code == requests.codes.ok:
                    versionresponseDict = json.loads(versionresponse.content)
                    version = versionresponseDict['version']['version']
                else:
                    version = 1
                # creating payload to configure bgp
                bgpPayloaddict = {
                    "enabled": bgpConfigDict['enabled'],
                    "ecmp": ecmp,
                    "localASNumber": bgpConfigDict['localASNumber'],
                    "gracefulRestart": {

                    },
                    "version": {
                        "version": version
                    }
                }
                if bgpConfigDict['gracefulRestart'] != "true":
                    bgpPayloaddict['gracefulRestart']['mode'] = "DISABLE"
                bgpPayloaddata = json.dumps(bgpPayloaddict)
                self.headers['Content-Type'] = 'application/json'
                # put api call to configure bgp on target edge gateway
                response = self.restClientObj.put(bgpurl, self.headers, data=bgpPayloaddata)
                if response.status_code == requests.codes.accepted:
                    # successful configuration of bgp services on target edge gateway
                    taskUrl = response.headers['Location']
                    self._checkTaskStatus(taskUrl=taskUrl)
                    logger.debug('BGP configuration updated successfully.')
                else:
                    # failure in configuring bgp on target edge gateway
                    response = response.json()
                    raise Exception('Failed to configure BGP in Source Edge Gateway {} - {}'
                                    .format(sourceEdgeGateway['name'], response['message']))
                # checking if bgp neighbours exist in source edge gateway; else returning
                if bgpConfigDict.get('bgpNeighbours'):
                    bgpNeighbours = bgpConfigDict['bgpNeighbours']['bgpNeighbour'] \
                        if isinstance(bgpConfigDict['bgpNeighbours']['bgpNeighbour'], list) \
                        else [bgpConfigDict['bgpNeighbours']['bgpNeighbour']]
                    self.createBGPNeighbours(bgpNeighbours, edgeGatewayID)
                    logger.debug('Successfully configured BGP in '
                                 'Source Edge Gateway - {}'.format(sourceEdgeGateway['name']))
                else:
                    logger.debug('No BGP neighbours configured in source BGP')

                # Fetching source org vdc BGP route redistribution data
                bgpRedistributionData = data['bgp'].get('redistribution') or {}
                # Fetching source org vdc IP Prefix data
                sourceIpPrefixData = (data['routingGlobalConfig'].get('ipPrefixes') or {}).get('ipPrefix')
                # Configuring IP Prefixes in target if both BGP route redistribution and
                # IP Prefixes are configured in source edge gateway
                if bgpRedistributionData and sourceIpPrefixData:
                    # Create IP Prefix on target edge gateway
                    self.createIpPrefixes(sourceIpPrefixData, bgpRedistributionData, edgeGatewayID)
                else:
                    logger.debug(f"Skipping IP Prefixes migration as IP Prefixes or Route advertisement rules "
                                 f"are not configured on source edge gateway {sourceEdgeGateway['name']}")
        except Exception:
            raise

    @isSessionExpired
    def getTargetEdgeGatewayIpPrefixData(self, targetEdgeGatewayId):
        """
        Description : Fetch IP Prefix data from target edge gateway
        Parameters :  targetEdgeGatewayId - target edge gateway ID (STRING)
        """
        logger.debug(f"Fetching IP Prefix data from target edge gateway {targetEdgeGatewayId}")
        # Fetching IpPrefix data from target edge gateway
        ipPrefixUrl = "{}{}{}".format(vcdConstants.OPEN_API_URL.format(self.ipAddress),
                                      vcdConstants.ALL_EDGE_GATEWAYS,
                                      vcdConstants.CREATE_PREFIX_LISTS_BGP.format(targetEdgeGatewayId))
        self.headers['Content-Type'] = vcdConstants.OPEN_API_CONTENT_TYPE
        # get api call to configure ip prefix in target
        response = self.restClientObj.get(ipPrefixUrl, headers=self.headers)
        responseDict = response.json()
        if response.status_code != requests.codes.ok:
            raise Exception(f'Failed to fetch IP Prefix data from target edge gateway {responseDict["message"]}')
        logger.debug(f'Successfully fetched IP Prefix from target edge gateway {targetEdgeGatewayId}')
        return responseDict.get('values')

    @isSessionExpired
    def createIpPrefixes(self, ipPrefixes, bgpRedistributionData, targetEdgeGatewayId):
        """
        Description : Configure IP Prefix in target edge gateway
        Parameters :  ipPrefixes - ipPrefix data of source edge gateway (Dict)
                      bgpRedistributionData - BGP redistribution config of source edge gateway (Dict)
                      targetEdgeGatewayId - target edge gateway ID (STRING)
        """
        # Checking if IP Prefix list is already present on target edge gateway or not
        for ipPrefix in self.getTargetEdgeGatewayIpPrefixData(targetEdgeGatewayId):
            if ipPrefix['name'] == vcdConstants.TARGET_BGP_IP_PREFIX_NAME:
                logger.debug("IP Prefix list already created on target edge gateway")
                return

        # Creating IpPrefix and subnet mapping
        ipPrefixSubnetMapping = {
            ipPrefix['name']: str(ipaddress.ip_network(ipPrefix['ipAddress'], strict=False))
            for ipPrefix in listify(ipPrefixes)
        }

        # Creating IP Prefix payload
        ipPrefixPayloadData = {
            "name": vcdConstants.TARGET_BGP_IP_PREFIX_NAME,
            "prefixes": list()
        }

        subnetAlreadyAdded = set()
        # Iterating over all the source route distribution rule to create a target prefix
        for bgpRedistributionRule in listify((bgpRedistributionData.get('rules') or {}).get('rule')):
            if bgpRedistributionRule.get('prefixName') and \
                    ipPrefixSubnetMapping.get(bgpRedistributionRule.get('prefixName')) not in subnetAlreadyAdded:
                ipPrefixPayloadData['prefixes'].append(
                    {"network": ipPrefixSubnetMapping.get(bgpRedistributionRule.get('prefixName')),
                     "action": 'PERMIT' if bgpRedistributionRule['action'] == 'permit' else 'DENY',
                     "greaterThanEqualTo": None,
                     "lessThanEqualTo": None
                     })
                subnetAlreadyAdded.add(ipPrefixSubnetMapping.get(bgpRedistributionRule.get('prefixName')))

        if not ipPrefixPayloadData['prefixes']:
            logger.debug(f"No Prefixes present to migrate to target edge gateway {targetEdgeGatewayId}")
            return

        # Create IpPrefix in target edge gateway
        ipPrefixUrl = "{}{}{}".format(vcdConstants.OPEN_API_URL.format(self.ipAddress),
                                      vcdConstants.ALL_EDGE_GATEWAYS,
                                      vcdConstants.CREATE_PREFIX_LISTS_BGP.format(targetEdgeGatewayId))
        self.headers['Content-Type'] = vcdConstants.OPEN_API_CONTENT_TYPE
        ipPrefixPayloadData = json.dumps(ipPrefixPayloadData)
        # post api call to configure ip prefix in target
        response = self.restClientObj.post(ipPrefixUrl, headers=self.headers,
                                           data=ipPrefixPayloadData)

        if response.status_code == requests.codes.accepted:
            # successful configuration of ip prefix list
            taskUrl = response.headers['Location']
            self._checkTaskStatus(taskUrl=taskUrl)
            logger.debug(f'Successfully created IP Prefix on target edge gateway {targetEdgeGatewayId}')
        else:
            raise Exception('Failed to create IP Prefix on target edge gateway {}'.format(response.json()['message']))

    @description("configuration of Route Advertisement")
    @remediate
    def configureRouteAdvertisement(self):
        """
        Description :  Configure Route Advertisement on the Target Edge Gateway
        """
        logger.debug('Route Advertisement is getting configured')
        for sourceEdgeGateway in self.rollback.apiData['sourceEdgeGateway']:
            subnetsToAdvertise = list()
            logger.debug(f"Configuring Route Advertisement on Target Edge Gateway - {sourceEdgeGateway['name']}")
            sourceEdgeGatewayId = sourceEdgeGateway['id'].split(':')[-1]
            targetEdgeGatewayId = list(filter(
                lambda edgeGatewayData: edgeGatewayData['name'] == sourceEdgeGateway['name'],
                self.rollback.apiData['targetEdgeGateway']))[0]['id']

            # Fetching source org vdc id
            sourceOrgVDCId = self.rollback.apiData.get('sourceOrgVDC', {}).get('@id', str())

            # Fetching subnets of all the routed network connected to source edge gateway
            allRoutedNetworkSubnets = [
                str(ipaddress.ip_network(f"{subnet['gateway']}/{subnet['prefixLength']}", strict=False))
                for network in self.retrieveNetworkListFromMetadata(sourceOrgVDCId)
                for subnet in network["subnets"]["values"]
                if network["networkType"] == "NAT_ROUTED" and
                network["connection"]["routerRef"]["id"].split(':')[-1] == sourceEdgeGatewayId.split(':')[-1]]

            # Flag to decide whether to enable route advertisement or not
            enableRouteAdvertisment = True

            # Fetching source org vdc routing configuration
            routingConfig = self.getEdgeGatewayRoutingConfig(sourceEdgeGatewayId, sourceEdgeGateway['name'],
                                                             validation=False)

            # If BGP was not enabled on source edge gateway, target edge gateway will not have routing config
            if (routingConfig.get('bgp') or {}).get('enabled') == "true":
                bgpRedistribution = routingConfig['bgp'].get('redistribution') or {}
                # Route advertisement will be enabled only if it was enabled in source
                if bgpRedistribution.get("enabled") != 'true':
                    enableRouteAdvertisment = False
                # Iterating over all the source route distribution rules to check,
                # if there is permitted rule with from type "Connected" rule with prefix type "Any"
                for bgpRedistributionRule in listify(
                        (bgpRedistribution.get('rules') or {}).get('rule', [])):
                    if not bgpRedistributionRule.get('prefixName') and \
                            bgpRedistributionRule['from']['connected'] == 'true' and \
                            bgpRedistributionRule['action'] == 'permit':
                        # If permitted rule with from type "Connected" rule with prefix type "Any" is present,
                        # advertise all routed network subnets connected to this edge gateway
                        subnetsToAdvertise += allRoutedNetworkSubnets
                        break
                # Fetching all the permitted prefixes from target edge gateway config
                for ipPrefix in self.getTargetEdgeGatewayIpPrefixData(targetEdgeGatewayId):
                    if ipPrefix['name'] == vcdConstants.TARGET_BGP_IP_PREFIX_NAME:
                        subnetsToAdvertise += [subnet['network'] for subnet in ipPrefix['prefixes']
                                               if subnet['action'] == 'PERMIT']
                        break
            elif self.orgVdcInput['EdgeGateways'][sourceEdgeGateway['name']]['AdvertiseRoutedNetworks']:
                # If advertiseRoutedNetworks param is True,
                # advertise all routed networks subnets connected to this edge gateway
                subnetsToAdvertise += allRoutedNetworkSubnets
            if not subnetsToAdvertise:
                logger.debug(f"Skipping Route Advertisement for target edge gateway '{sourceEdgeGateway['name']}' "
                             f"as there is no subnet present for Route Advertisement")
                continue

            # Creating route advertisement payload
            routeAdvertisementPayload = json.dumps({
                "enable": enableRouteAdvertisment,
                "subnets": list(set(subnetsToAdvertise))
            })

            # URL to configure Route Advertisement in target edge gateway
            routeAdvertisementUrl = "{}{}{}".format(vcdConstants.OPEN_API_URL.format(self.ipAddress),
                                          vcdConstants.ALL_EDGE_GATEWAYS,
                                          vcdConstants.CONFIG_ROUTE_ADVERTISEMENT.format(targetEdgeGatewayId))
            self.headers['Content-Type'] = vcdConstants.OPEN_API_CONTENT_TYPE
            # put api call to configure route advertisement in target
            response = self.restClientObj.put(routeAdvertisementUrl, headers=self.headers,
                                              data=routeAdvertisementPayload)
            if response.status_code == requests.codes.accepted:
                # successful configuration of route advertisement in target
                taskUrl = response.headers['Location']
                self._checkTaskStatus(taskUrl=taskUrl)
                logger.debug(f'Successfully configured route advertisement '
                             f'on target edge gateway {sourceEdgeGateway["name"]}')
            else:
                raise Exception(
                    'Failed to configure route advertisement '
                    'on target edge gateway {}'.format(response.json()['message']))

    @description("configuration of DNS")
    @remediate
    def configureDNS(self):
        """
        Description : Configure DNS on specified edge gateway
        Parameters : edgeGatewayID - source edge gateway ID (STRING)
        """
        try:
            logger.debug('DNS is getting configured')
            self.rollback.apiData['listenerIp'] = {}
            for sourceEdgeGateway in self.rollback.apiData['sourceEdgeGateway']:
                sourceEdgeGatewayId = sourceEdgeGateway['id'].split(':')[-1]
                edgeGatewayID = list(filter(lambda edgeGatewayData: edgeGatewayData['name'] == sourceEdgeGateway['name'],
                                     self.rollback.apiData['targetEdgeGateway']))[0]['id']

                data = self.getEdgeGatewayDnsConfig(sourceEdgeGatewayId, validation=False)
                # configure dns on target only if source dns is enabled
                if data:
                    logger.debug('Configuring DNS on target edge gateway - {}'.format(sourceEdgeGateway['name']))
                    if isinstance(data, list):
                        forwarders = [forwarder['ipAddress'] for forwarder in data]
                    elif isinstance(data, OrderedDict):
                        forwarders = data['ipAddress'] if isinstance(data['ipAddress'], list) else [data['ipAddress']]
                    else:
                        forwardersList = [data]
                        forwarders = [forwarder['ipAddress'] for forwarder in forwardersList]
                    # creating payload for dns configuration
                    payloadData = {"enabled": True,
                                   "listenerIp": None,
                                   "defaultForwarderZone":
                                       {"displayName": "Default",
                                        "upstreamServers": forwarders},
                                   "conditionalForwarderZones": None,
                                   "version": None}
                    payloadData = json.dumps(payloadData)
                    # creating url for dns config update
                    url = "{}{}{}".format(vcdConstants.OPEN_API_URL.format(self.ipAddress),
                                          vcdConstants.ALL_EDGE_GATEWAYS,
                                          vcdConstants.DNS_CONFIG.format(edgeGatewayID))
                    self.headers['Content-Type'] = vcdConstants.OPEN_API_CONTENT_TYPE
                    # put api call to configure dns
                    apiResponse = self.restClientObj.put(url, headers=self.headers, data=payloadData)
                    if apiResponse.status_code == requests.codes.accepted:
                        # successful configuration of dns
                        task_url = apiResponse.headers['Location']
                        self._checkTaskStatus(taskUrl=task_url)
                        logger.debug('DNS service configured successfully on target edge gateway - {}'.format(sourceEdgeGateway['name']))
                        url = "{}{}{}".format(vcdConstants.OPEN_API_URL.format(self.ipAddress),
                                              vcdConstants.ALL_EDGE_GATEWAYS,
                                              vcdConstants.DNS_CONFIG.format(edgeGatewayID))
                        self.headers['Content-Type'] = vcdConstants.OPEN_API_CONTENT_TYPE
                        # get api call to get dns listener ip
                        response = self.restClientObj.get(url, headers=self.headers)
                        if response.status_code == requests.codes.ok:
                            responseDict = response.json()
                            logger.warning(
                                "Use this Listener IP address {} when configuring VM's DNS server. The Org VDC network's"
                                " DNS server will be configured with this listener IP".format(responseDict['listenerIp']))
                            self.rollback.apiData['listenerIp'][edgeGatewayID] = responseDict['listenerIp']
                        else:
                            response = response.json()
                            raise Exception("Failed to dns get listener ip - {}".format(response['message']))
                    else:
                        # failure in configuring dns
                        errorResponse = apiResponse.json()
                        raise Exception('Failed to configure DNS on target edge gateway {} - {} '
                                        .format(sourceEdgeGateway['name'], errorResponse['message']))
        except Exception:
            raise

    @isSessionExpired
    def configureNetworkProfileForDHCP(self, targetOrgVDCId):
        """
            Description : Configure network profile on target OrgVDC for DHCP services
            Parameters  : targetOrgVDCId    -   Id of the target organization VDC in URN format (STRING)
        """
        try:
            logger.debug('Configuring network profile on target orgVDC')
            data = self.rollback.apiData
            url = "{}{}".format(vcdConstants.OPEN_API_URL.format(self.ipAddress),
                                vcdConstants.NETWORK_PROFILE.format(targetOrgVDCId))
            # payload to configure edge cluster details from target edge gateway
            payload = {
                "servicesEdgeCluster": {
                    "edgeClusterRef": {
                        "name": data['targetEdgeGateway'][0]['edgeClusterConfig']['primaryEdgeCluster'][
                            'edgeClusterRef']['name'],
                        "id": data['targetEdgeGateway'][0]['edgeClusterConfig']['primaryEdgeCluster'][
                            'edgeClusterRef']['id']
                    },
                    "backingId": data['targetEdgeGateway'][0]['edgeClusterConfig']['primaryEdgeCluster'][
                        'backingId']
                }
            }
            self.headers['Content-Type'] = vcdConstants.OPEN_API_CONTENT_TYPE
            response = self.restClientObj.put(url, self.headers, data=json.dumps(payload))
            if response.status_code == requests.codes.accepted:
                taskUrl = response.headers['Location']
                self._checkTaskStatus(taskUrl=taskUrl)
                logger.debug('Network profile on target OrgVDC is configured')
            else:
                errorResponce = response.json()
                raise Exception(
                    'Failed to configure network profile on target OrgVDC: {}'.format(errorResponce['message']))
        except Exception:
            raise

    @description("Get free IP from static IP pool of routed orgVDC network")
    def getFreeIpFromOrgVDCNetworkStaticPool(self, orgVDCNetwork):
        """
            Description : Get free IP from static IP pool of routed orgVDC network.
        """
        logger.debug("Get free IP from static IP pool of routed orgVDC network {}.".format(orgVDCNetwork['name']))
        orgVDCNetworkId = orgVDCNetwork['id']
        url = "{}{}{}".format(vcdConstants.OPEN_API_URL.format(self.ipAddress),
                            vcdConstants.GET_ORG_VDC_NETWORK_BY_ID.format(orgVDCNetworkId),
                              vcdConstants.GET_ORG_VDC_NETWORK_ALLOCATED_IP)
        # retrieve all allocated IPs from OrgVDC network
        resultList = self.getPaginatedResults('OrgVDC network allocated IP', url, self.headers)

        logger.debug('Total Allocated IP details result count = {}'.format(len(resultList)))
        logger.debug('OrgVDC network allocated IP details successfully retrieved')

        totalIpAddresses = list()
        usedIpAddresses = list()
        # Retrive list of all used IPs
        for data in resultList:
            usedIpAddresses.append(data['ipAddress'])

        # retrieve list of all IP addresses from static pool.
        ipRanges = orgVDCNetwork['subnets']['values'][0]['ipRanges']['values']
        for ipRange in ipRanges:
            ipRangeAddresses = [str(ipaddress.IPv4Address(ip)) for ip in
                                range(int(ipaddress.IPv4Address(ipRange['startAddress'])),
                                      int(ipaddress.IPv4Address(ipRange['endAddress']) + 1))]
            totalIpAddresses.extend(ipRangeAddresses)

        # Retrieve free IPs.
        freeIpList = [ipAddress for ipAddress in totalIpAddresses if ipAddress not in usedIpAddresses]
        sortedFreeIpList = [ip for ip in sorted(freeIpList, key=lambda ip: [int(ip) for ip in ip.split(".")])]
        return sortedFreeIpList[-1]

    @description("Update the static IP pool of OrgVDC network.")
    def updateOrgVDCNetworkStaticIpPool(self, network, ipToBeRemove):
        """
            Description : Update the static IP pool of OrgVDC network.
        """
        logger.debug("Updating Static IP pool of OrgVDC network {}.".format(network['name']))
        orgVDCNetworkId = network['id']

        # Retrieving DHCP service mode info
        DHCPurl = "{}{}".format(vcdConstants.OPEN_API_URL.format(self.ipAddress),
                                vcdConstants.ORG_VDC_NETWORK_DHCP.format(orgVDCNetworkId))
        # Get the details of DHCP configuration
        response = self.restClientObj.get(DHCPurl, self.headers)
        if response.status_code != requests.codes.ok:
            raise Exception("Failed to get DHCP configuration on network {}", network['name'])

        responsedict = response.json()
        if responsedict.get('mode') == "NETWORK" and responsedict.get('ipAddress'):
            logger.debug("DHCP service already configured in network mode for OrgVDC network : {}.".format(network['name']))
            return

        # retieve network information to modify static ip pool.
        url = "{}{}".format(vcdConstants.OPEN_API_URL.format(self.ipAddress),
                            vcdConstants.GET_ORG_VDC_NETWORK_BY_ID.format(orgVDCNetworkId))
        # retrieve info of orgVDC network.
        response = self.restClientObj.get(url, self.headers)
        if response.status_code != requests.codes.ok:
            raise Exception("Failed to get OrgVDC details.")

        responseDict = response.json()
        staticIpPools = responseDict['subnets']['values'][0]['ipRanges'].get('values')
        for index, ipPool in enumerate(staticIpPools):
            ipRangeAddresses = [str(ipaddress.IPv4Address(ip)) for ip in
                                range(int(ipaddress.IPv4Address(ipPool['startAddress'])),
                                      int(ipaddress.IPv4Address(ipPool['endAddress']) + 1))]

            if ipToBeRemove not in ipRangeAddresses:
                continue

            if ipPool['startAddress'] == ipToBeRemove:
                del ipRangeAddresses[0]
                if ipRangeAddresses:
                    staticIpPools[index]['startAddress'] = ipRangeAddresses[0]
                else:
                    del staticIpPools[index]
            elif ipPool['endAddress'] == ipToBeRemove:
                del ipRangeAddresses[-1]
                if ipRangeAddresses:
                    staticIpPools[index]['endAddress'] = ipRangeAddresses[-1]
                else:
                    del staticIpPools[index]
            else:
                ipIndex = ipRangeAddresses.index(ipToBeRemove)
                staticIpPools[index]['endAddress'] = ipRangeAddresses[ipIndex - 1]
                del ipRangeAddresses[ipIndex]
                remainingIpPool = ipRangeAddresses[ipIndex:]
                if len(remainingIpPool) > 0:
                    staticIpPools.extend([{'startAddress': remainingIpPool[0], 'endAddress': remainingIpPool[-1]}])
            break

        responseDict['subnets']['values'][0]['ipRanges']['values'] = staticIpPools
        payLoadData = json.dumps(responseDict)
        apiResponse = self.restClientObj.put(url, self.headers, data=payLoadData)
        if apiResponse.status_code != requests.codes.accepted:
            raise Exception("Failed to update OrgVDC static pool details : ", apiResponse.json()['message'])
        task_url = apiResponse.headers['Location']
        self._checkTaskStatus(taskUrl=task_url)
        logger.debug("Successfully updated static pool of OrgVDC network {}.".format(network['name']))

    @description("configuration of DHCP Static Binding service on target edge gateway")
    @remediate
    def configureDHCPBindingService(self):
        """
            Description : Configure DHCP Static-Bindings service on target edge gateway.
        """
        logger.debug('DHCP Static Bindings Service is getting configured')
        sourceOrgVDCId = self.rollback.apiData['sourceOrgVDC']['@id']
        targetOrgVDCId = self.rollback.apiData['targetOrgVDC']['@id']

        # get OrgVDC Network details which are used as a relay agents.
        sourceOrgvdcNetworks = self.getOrgVDCNetworks(sourceOrgVDCId, 'sourceOrgVDCNetworks', saveResponse=False)
        orgvdcNetworks = self.getOrgVDCNetworks(targetOrgVDCId, 'targetOrgVDCNetworks', saveResponse=False)
        for sourceEdgeGateway in self.rollback.apiData['sourceEdgeGateway']:
            DHCPData = self.rollback.apiData['sourceEdgeGatewayDHCP'][sourceEdgeGateway['id']]
            # configure DHCP Binding on target only if source edge gateway has DHCP Binding configured.
            if not DHCPData.get('staticBindings'):
                logger.debug(
                    "DHCP static bindings service not configured on source edge gateway : {}.".format(sourceEdgeGateway))
                continue

            logger.debug(
                'Configuring DHCP static bindings service on target edge gateway - {}'.format(sourceEdgeGateway['name']))

            # get the details of DHCP static bindings configured on edge gateway.
            # If we configures more than one bindings we are getting list, so we handled the scenario here.
            staticBindings = listify(DHCPData['staticBindings']['staticBindings'])
            # get the OrgVDC network details which is used in bindings.
            for binding in staticBindings:
                bindingIp = binding['ipAddress']
                networkId, networkName, ipToBeUse = None, None, None

                # get taregt OrgVDC Network details.
                for network in orgvdcNetworks:
                    networkSubnet = "{}/{}".format(network['subnets']['values'][0]['gateway'],
                                                   network['subnets']['values'][0]['prefixLength'])
                    ipNetwork = ipaddress.ip_network(networkSubnet, strict=False)
                    if ipaddress.ip_address(bindingIp) in ipNetwork:
                        networkId = network['id']
                        networkName = network['name']
                        networkType = network['networkType']
                        networkConnectionTypeValue = network['connection']['connectionTypeValue']

                        if (float(self.version) >= float(vcdConstants.API_VERSION_ANDROMEDA_10_3_2)
                                and networkType == 'NAT_ROUTED'
                                and networkConnectionTypeValue == 'NON_DISTRIBUTED'):
                            # get the free IP from the static IP pool of orgvdc network
                            for sourceOrgvdcNetwork in sourceOrgvdcNetworks:
                                if sourceOrgvdcNetwork['name'] + '-v2t' == network['name']:
                                    sourceOrgvdcNetworkData = sourceOrgvdcNetwork
                                    break
                            else:
                                raise Exception("Unable to find source OrgVDC network details.")
                            ipToBeUse = self.getFreeIpFromOrgVDCNetworkStaticPool(sourceOrgvdcNetworkData)
                            # Updating the static Ip pool of the OrgVDC network.
                            self.updateOrgVDCNetworkStaticIpPool(network, ipToBeUse)
                        break

                if not networkId:
                    continue

                # Enables DHCP on OrgVdc Network which is used in bindings
                DHCPurl = "{}{}".format(vcdConstants.OPEN_API_URL.format(self.ipAddress),
                                        vcdConstants.ORG_VDC_NETWORK_DHCP.format(networkId))
                # Get the details of DHCP configuration
                response = self.restClientObj.get(DHCPurl, self.headers)
                if response.status_code == requests.codes.ok:
                    responsedict = response.json()
                    # checking if configured is dhcp, if not then configure.
                    if not responsedict.get('enabled'):
                        # Creating Payload
                        # check for the Non-Distributed network.
                        # Configure non-distributed network is 'NETWORK' mode, bcz non-dis
                        # tributed routing which does not support DHCP EDGE or RELAY modes
                        if ipToBeUse:
                            self.configureNetworkProfileForDHCP(targetOrgVDCId)
                            payloadData = {
                                "enabled": True,
                                "mode": "NETWORK",
                                "ipAddress": ipToBeUse
                            }
                        else:
                            payloadData = {
                                "enabled": True,
                                "mode": "EDGE"
                            }
                        payloadData = json.dumps(payloadData)
                        # Call for PUT API to configure DHCP on OrgVDC network, which used in DHCP bindings.
                        apiResponse = self.restClientObj.put(DHCPurl, headers=self.headers, data=payloadData)
                        if apiResponse.status_code == requests.codes.accepted:
                            task_url = apiResponse.headers['Location']
                            self._checkTaskStatus(taskUrl=task_url)
                            logger.debug(
                                "DHCP Enabled successfully in EDGE mode on OrgVDC network: {}.".format(networkName))
                        else:
                            # Failed to Enable DHCP with in EDGE mode on Org VDC network..
                            errorResponse = apiResponse.json()
                            raise Exception(
                                "Failed to enable DHCP in EDGE mode on OrgVDC network {}, error : {}.".format(
                                    networkName, errorResponse))
                else:
                    response = response.json()
                    raise Exception("Failed to retrieve DHCP configuration info for network {} - {}".format(networkId, response['message']))

                # Enables the DHCP bindings on OrgVDC network.
                DHCPBindingUrl = "{}{}".format(vcdConstants.OPEN_API_URL.format(self.ipAddress),
                                                  vcdConstants.DHCP_BINDINGS.format(networkId))
                payloadData = {
                    "id": binding['bindingId'],
                    "name": binding['hostname'],
                    "macAddress": binding['macAddress'],
                    "ipAddress": binding['ipAddress'],
                    "leaseTime": binding['leaseTime'] if binding['leaseTime'] != 'infinite' else '4294967295',
                    "bindingType": "IPV4",
                    "dhcpV4BindingConfig": {
                        "hostName": binding['hostname']
                    },
                    "dhcpV6BindingConfig": None,
                    "version": {
                        "version": 0
                    }
                }
                dnsServers = []
                if not binding.get('autoConfigureDNS'):
                    if binding.get('primaryNameServer'):
                        dnsServers.append(binding['primaryNameServer'])
                    if binding.get('secondaryNameServer'):
                        dnsServers.append(binding['secondaryNameServer'])
                    payloadData['dnsServers'] = dnsServers
                if binding.get('defaultGateway'):
                    payloadData['dhcpV4BindingConfig']['gatewayIpAddress'] = binding['defaultGateway']

                # Skip same Binding to configure again on edge gateway on remediation.
                isMigrated = False
                # Call for GET API to get DHCP Binding service.
                response = self.restClientObj.get(DHCPBindingUrl, headers=self.headers)
                responsedict = response.json()
                if response.status_code == requests.codes.ok:
                    for value in responsedict['values']:
                        if value['macAddress'] == payloadData['macAddress']:
                            isMigrated = True
                            break
                else:
                    # Failed to get DHCP Bindings.
                    raise Exception("Failed to get DHCP Bindings on OrgVDC Network {}, error : {}.".
                                    format(networkName, responsedict['message']))

                if isMigrated:
                    logger.debug("Migration of binding ID {} , completed on last run.".format(binding['bindingId']))
                    continue

                # Call for POST API to configure DHCP Binding service
                payloadData = json.dumps(payloadData)
                apiResponse = self.restClientObj.post(DHCPBindingUrl, headers=self.headers, data=payloadData)
                if apiResponse.status_code == requests.codes.accepted:
                    task_url = apiResponse.headers['Location']
                    self._checkTaskStatus(taskUrl=task_url)
                    logger.debug("DHCP Bindings successfully configured on OrgVDC Network {}.".
                                format(networkName))
                else:
                    # Failed to configure DHCP Bindings.
                    errorResponse = apiResponse.json()
                    raise Exception("Failed to configure DHCP Bindings on OrgVDC Network {}, error : {}.".
                                    format(networkName, errorResponse['message']))

    @description("configuration of DHCP relay service on target edge gateway")
    @remediate
    def configureDHCPRelayService(self):
        """
        Description : Configure DHCP Relay service on target edge gateway.
        """
        logger.debug('DHCP Relay Service is getting configured')
        sourceOrgVDCId = self.rollback.apiData['sourceOrgVDC']['@id']
        targetOrgVDCId = self.rollback.apiData['targetOrgVDC']['@id']

        # get OrgVDC Network details which are used as a relay agents.
        sourceOrgvdcNetworks = self.getOrgVDCNetworks(sourceOrgVDCId, 'sourceOrgVDCNetworks', saveResponse=False)
        orgvdcNetworks = self.getOrgVDCNetworks(targetOrgVDCId, 'targetOrgVDCNetworks', saveResponse=False)

        for sourceEdgeGateway in self.rollback.apiData['sourceEdgeGateway']:
            targetEdgeGatewayID = list(filter(lambda edgeGatewayData: edgeGatewayData['name'] == sourceEdgeGateway['name'], self.rollback.apiData['targetEdgeGateway']))[0]['id']
            DHCPData = self.rollback.apiData['sourceEdgeGatewayDHCP'][sourceEdgeGateway['id']]

            # configure DHCP relay service on target edge gateway only if source DHCP relay service is enabled.
            if not DHCPData.get('relay'):
                logger.debug(
                    "DHCP relay service not configured on source edge gateway : {}.".format(sourceEdgeGateway))
                continue
            
            # Configure DHCP relay service if DHCP server is configured , if not then continue.
            if not DHCPData['relay'].get('relayServer'):
                logger.debug(
                    "DHCP relay server not configured on source edge gateway : {}.".format(sourceEdgeGateway))
                continue

            logger.debug(
                'Configuring DHCP relay service on target edge gateway - {}'.format(sourceEdgeGateway['name']))

            # If we configures more than one relay server we are getting list, so we handled the scenario here.
            forwardersList = list()
            if DHCPData['relay']['relayServer'].get('ipAddresses'):
                ipAddressList = listify(DHCPData['relay']['relayServer'].get('ipAddresses'))
                forwardersList.extend(ipAddressList)

            # get the list of DHCP servres from IP sets.
            if DHCPData['relay']['relayServer'].get('groupingObjectIds'):
                ipSetsList = listify(DHCPData['relay']['relayServer'].get('groupingObjectIds'))
                for ipSet in ipSetsList:
                    ipSetData = self.getIpset(ipSet)
                    ipSetValues = ipSetData['ipset']['value']
                    if not ipSetValues:
                        continue

                    if '-' in ipSetValues:
                        # Get all ipAddresses from the range
                        ipSetValuesList = ipSetValues.split('-')
                        startIPAddress = ipSetValuesList[0]
                        endIPAddress = ipSetValuesList[1]
                        ipRangeAddresses = [str(ipaddress.IPv4Address(ip)) for ip in
                                            range(int(ipaddress.IPv4Address(startIPAddress)),
                                                  int(ipaddress.IPv4Address(endIPAddress) + 1))]
                        forwardersList.extend(ipRangeAddresses)
                    elif ',' in ipSetValues:
                        # Get the IpAddresses
                        ipAddresses = ipSetValues.split(',')
                        forwardersList.extend(ipAddresses)
                    elif '/' in ipSetValues:
                        # Get list of IPs from the CIDR
                        cidrIpAddresses = [str(ip) for ip in ipaddress.IPv4Network(ipSetValues, strict=False)]
                        forwardersList.extend(cidrIpAddresses)
                    else:
                        # if only One IP address mentioned in IP set.
                        forwardersList.append(ipSetValues)
            # Enables the DHCP forwarder on edge Gateway.
            DHCPForwarderUrl = "{}{}".format(vcdConstants.OPEN_API_URL.format(self.ipAddress),
                                             vcdConstants.DHCP_FORWARDER.format(targetEdgeGatewayID))
            payloadData = {
                "enabled": True,
                "dhcpServers": forwardersList
            }
            payloadData = json.dumps(payloadData)

            # Call for PUT API to configure DHCP forwarder service
            apiResponse = self.restClientObj.put(DHCPForwarderUrl, headers=self.headers, data=payloadData)
            if apiResponse.status_code == requests.codes.accepted:
                task_url = apiResponse.headers['Location']
                self._checkTaskStatus(taskUrl=task_url)
                logger.debug(
                    "DHCP forwarder successfully configured on target edge gateway {}.".format(targetEdgeGatewayID))
            else:
                # Failed to configure DHCP forwarder.
                errorResponse = apiResponse.json()
                raise Exception(
                    "Failed to configure DHCP forwarder on edge gateway {}, error : {}.".format(targetEdgeGatewayID, errorResponse['message']))

            # get the list of relay agents configured in DHCP relay configurations..
            relayAgentsData = listify(DHCPData['relay']['relayAgents']['relayAgents'])
            relayAgents = [relayAgent['giAddress'] for relayAgent in
                           listify(DHCPData['relay']['relayAgents']['relayAgents'])]

            # get info of networks and configure DHCP in relay mode, if the network is used as relay agent.
            for network in orgvdcNetworks:
                networkGateway = network['subnets']['values'][0]['gateway']
                if networkGateway not in relayAgents:
                    continue

                networkId = network['id']

                # Enable the DHCP with relay mode "true" on the Org VDC Networks.
                DHCPurl = "{}{}".format(vcdConstants.OPEN_API_URL.format(self.ipAddress),
                                    vcdConstants.ORG_VDC_NETWORK_DHCP.format(networkId))
                # Creating Payload
                payloadData = {
                    "enabled": True,
                    "mode": "RELAY"
                }
                # check for the Non-Distributed network.
                # Configure non-distributed network is 'NETWORK' mode, bcz non-dis
                # tributed routing which does not support DHCP EDGE or RELAY modes
                if (float(self.version) >= float(vcdConstants.API_VERSION_ANDROMEDA_10_3_2)
                        and network['networkType'] == 'NAT_ROUTED'
                        and network['connection']['connectionTypeValue'] == 'NON_DISTRIBUTED'):
                    # get the free IP from the static IP pool of orgvdc network
                    for sourceOrgvdcNetwork in sourceOrgvdcNetworks:
                        if sourceOrgvdcNetwork['name'] + '-v2t' == network['name']:
                            sourceOrgvdcNetworkData = sourceOrgvdcNetwork
                            break
                    else:
                        raise Exception("Unable to find source OrgVDC network details.")

                    ipToBeUse = self.getFreeIpFromOrgVDCNetworkStaticPool(sourceOrgvdcNetworkData)

                    # Updating the static Ip pool of the OrgVDC network.
                    self.updateOrgVDCNetworkStaticIpPool(network, ipToBeUse)
                    payloadData['ipAddress'] = ipToBeUse
                    payloadData['mode'] = 'NETWORK'

                    # Configuring service edge cluster
                    logger.debug('Configuring network profile on target orgVDC')
                    self.configureNetworkProfileForDHCP(targetOrgVDCId)

                payloadData = json.dumps(payloadData)
                # Call for PUT API to configure DHCP on OrgVDC network, which used as a DHCP relay agents.
                apiResponse = self.restClientObj.put(DHCPurl, headers=self.headers, data=payloadData)
                if apiResponse.status_code == requests.codes.accepted:
                    task_url = apiResponse.headers['Location']
                    self._checkTaskStatus(taskUrl=task_url)
                    logger.debug(
                        "DHCP Enabled successfully in relay mode on OrgVDC network: {}.".format(network['name']))
                else:
                    # Failed to Enable DHCP with in relay mode on Org VDC network..
                    errorResponse = apiResponse.json()
                    raise Exception(
                        "Failed to enable DHCP in relay mode on OrgVDC network {}, error : {}.".format(network['name'], errorResponse['message']))

    @remediate
    def connectionPropertiesConfig(self, edgeGatewayID, ipsecConfig):
        """
        Description : Configuring Connection properties for IPSEC rules
        Parameters : edgeGatewayID - source edge gateway ID (STRING)
        """
        # url to retrieve the ipsec rules on target edge gateway
        url = "{}{}{}".format(
            vcdConstants.OPEN_API_URL.format(self.ipAddress),
            vcdConstants.ALL_EDGE_GATEWAYS,
            vcdConstants.T1_ROUTER_IPSEC_CONFIG.format(edgeGatewayID))
        targetIpsecSites = self.restClientObj.get(url, self.headers)
        if not targetIpsecSites.status_code == requests.codes.ok:
            return

        targetIpsecSites = targetIpsecSites.json()
        targetIpsecSites = {rule['name']: rule for rule in listify(targetIpsecSites['values'])}

        for sourceIPsecSite in listify(ipsecConfig['sites']['sites']):
            targetIPsecSite = targetIpsecSites.get(sourceIPsecSite['name'])
            if not targetIPsecSite:
                continue

            # checking whether 'ConfigStatus' key is present or not if present skipping that targetIPsecSite while remediation
            if self.rollback.apiData.get(targetIPsecSite['id']):
                continue

            propertyUrl = "{}{}{}{}".format(
                vcdConstants.OPEN_API_URL.format(self.ipAddress),
                vcdConstants.ALL_EDGE_GATEWAYS,
                vcdConstants.T1_ROUTER_IPSEC_CONFIG.format(edgeGatewayID),
                vcdConstants.CONNECTION_PROPERTIES_CONFIG.format(targetIPsecSite['id']))

            # if the source encryption algorithm is 'AES-GCM', then target Ike algorithm supported is 'AES 128'
            if sourceIPsecSite['encryptionAlgorithm'] == 'aes-gcm':
                ikeEncryptionAlgorithm = vcdConstants.CONNECTION_PROPERTIES_ENCRYPTION_ALGORITHM.get('aes')
                ikeDigestAlgorithm = vcdConstants.CONNECTION_PROPERTIES_DIGEST_ALGORITHM.get(
                    sourceIPsecSite['digestAlgorithm'])
                tunnelDigestAlgorithm = None
            else:
                ikeEncryptionAlgorithm = vcdConstants.CONNECTION_PROPERTIES_ENCRYPTION_ALGORITHM.get(
                    sourceIPsecSite['encryptionAlgorithm'])
                ikeDigestAlgorithm = vcdConstants.CONNECTION_PROPERTIES_DIGEST_ALGORITHM.get(
                    sourceIPsecSite['digestAlgorithm'])
                tunnelDigestAlgorithm = [vcdConstants.CONNECTION_PROPERTIES_DIGEST_ALGORITHM.get(
                    sourceIPsecSite['digestAlgorithm'])]

            payloadDict = {
                "securityType": "CUSTOM",
                "ikeConfiguration": {
                    "ikeVersion": vcdConstants.CONNECTION_PROPERTIES_IKE_VERSION.get(sourceIPsecSite['ikeOption']),
                    "dhGroups": [vcdConstants.CONNECTION_PROPERTIES_DH_GROUP.get(sourceIPsecSite['dhGroup'])],
                    "digestAlgorithms": [ikeDigestAlgorithm],
                    "encryptionAlgorithms": [ikeEncryptionAlgorithm],
                },
                "tunnelConfiguration": {
                    "perfectForwardSecrecyEnabled": "true" if sourceIPsecSite['enablePfs'] else "false",
                    "dhGroups": [vcdConstants.CONNECTION_PROPERTIES_DH_GROUP.get(sourceIPsecSite['dhGroup'])],
                    "encryptionAlgorithms": [vcdConstants.CONNECTION_PROPERTIES_ENCRYPTION_ALGORITHM.get(
                        sourceIPsecSite['encryptionAlgorithm'])],
                    "digestAlgorithms": tunnelDigestAlgorithm
                }
            }
            payloadData = json.dumps(payloadDict)
            self.headers['Content-Type'] = vcdConstants.OPEN_API_CONTENT_TYPE

            # put api call to configure dns
            apiResponse = self.restClientObj.put(propertyUrl, headers=self.headers, data=payloadData)

            if apiResponse.status_code == requests.codes.accepted:
                # successfully configured connection property of ipsec
                task_url = apiResponse.headers['Location']
                self._checkTaskStatus(taskUrl=task_url)
                # adding a key here to make sure the targetIPsecSite have configured successfully and when remediation
                # skipping this targetIPsecSite
                self.rollback.apiData[targetIPsecSite['id']] = True
                logger.debug('Connection properties successfully configured for ipsec rule {}'.format(
                    targetIPsecSite['name']))
            else:
                # failure in configuring ipsec configuration properties
                errorResponse = apiResponse.json()
                raise Exception(
                    'Failed to configure connection properties for ipsec rule {} with errors - {} '.format(
                        targetIPsecSite['name'], errorResponse['message']))

    def createSecurityGroup(self, networkID, firewallRule, edgeGatewayID):
        """
           Description: Create security groups in the target Edge gateway
           Paramater: networkID: ID of Org VDC network
                      firewallRule: Details of firewall rule
                      edgeGatewayID: Edgegateway ID
                      targetOrgVDCId - ID of target org vdc (STRING)
        """
        try:
            # taking target edge gateway id from apioutput json file
            targetOrgVdcId = self.rollback.apiData['targetOrgVDC']['@id']
            target_networks = self.retrieveNetworkListFromMetadata(targetOrgVdcId, orgVDCType='target')
            networkgroups = networkID
            firewallRule = firewallRule
            edgeGatewayId = edgeGatewayID
            firewallGroupIds = []
            groupId = []
            newMembers = []
            allGroupMembers = []
            newFirewallGroupIds = []
            # getting the network details for the creation of the firewall group
            members = list()
            logger.debug('Configuring security group for firewall {}.'.format(firewallRule['id']))
            for networkgroup in networkgroups:
                url = "{}{}".format(vcdConstants.OPEN_API_URL.format(self.ipAddress),
                                    vcdConstants.GET_ORG_VDC_NETWORK_BY_ID.format(networkgroup))
                getnetworkResponse = self.restClientObj.get(url, self.headers)
                if getnetworkResponse.status_code == requests.codes.ok:
                    responseDict = json.loads(getnetworkResponse.content)
                    for target_network in target_networks:
                        if responseDict['name']+'-v2t' == target_network['name']:
                            network_name = target_network['name']
                            network_id = target_network['id']
                            members.append({'name': network_name, 'id': network_id})
                else:
                    getnetworkResponse = getnetworkResponse.json()
                    raise Exception("Failed to retrieve network info for {} - {}".format(networkgroup, getnetworkResponse['message']))
            # getting the already created firewall groups summaries
            summaryValues = self.fetchFirewallGroups()
            for summary in summaryValues:
                # checking if the firewall group is already created for the given edge gateway
                # if yes then appending the firewall group id to the list
                if summary.get('edgeGatewayRef'):
                    if summary['edgeGatewayRef']['id'] == edgeGatewayId:
                        firewallGroupIds.append(summary['id'])
            for firewallGroupId in firewallGroupIds:
                # getting the details of specific firewall group
                groupIdUrl = "{}{}".format(vcdConstants.OPEN_API_URL.format(self.ipAddress),
                                           vcdConstants.FIREWALL_GROUP.format(firewallGroupId))
                getGroupResponse = self.restClientObj.get(groupIdUrl, self.headers)
                if getGroupResponse.status_code == requests.codes.ok:
                    groupResponse = json.loads(getGroupResponse.content)
                    groupMembers = groupResponse['members']
                    if groupMembers:
                        # here appending all the group members to the list
                        for member in groupMembers:
                            allGroupMembers.append(member)
                            # for every group checking if both network and group members are same then appending it in list
                            if member in members:
                                groupId.append(firewallGroupId)
                else:
                    getGroupResponse = json.loads(getGroupResponse.content)
                    raise Exception("Failed to retrieve firewall group {} info - {}".format(firewallGroupId, getGroupResponse['message']))
            for member in members:
                # validating if the network member doesn't exists in the members of the firewall groups which are already created
                # then adding it to the list which will be used for the creation of the new firewall group
                if member not in allGroupMembers:
                    newMembers.append(member)
            else:
                # if the newMembers list is empty then
                # return the id of that existing firewall group with same member present in it
                if not newMembers:
                    return groupId
                # else create the new firewall group
                else:
                    for member in newMembers:
                        # getting the new member name from the list
                        network_name = member['name'].split('-', -1)
                        # popping out '-v2t' from the name fetched above
                        network_name.pop(-1)
                        # joining the remaining substrings
                        network_name = '-'.join(network_name)
                        # creating payload data to create firewall group
                        firewallGroupDict = {'name': 'SecurityGroup-(' + network_name + ')'}
                        if self.rollback.apiData.get(firewallGroupDict['name']):
                            continue
                        firewallGroupDict['edgeGatewayRef'] = {'id': edgeGatewayId}
                        firewallGroupDict['members'] = [member]
                        firewallGroupDict['type'] = vcdConstants.SECURITY_GROUP
                        firewallGroupData = json.dumps(firewallGroupDict)
                        # url to create firewall group
                        firewallGroupUrl = "{}{}".format(vcdConstants.OPEN_API_URL.format(self.ipAddress),
                                                         vcdConstants.CREATE_FIREWALL_GROUP)
                        self.headers['Content-Type'] = 'application/json'
                        # post api call to create firewall group
                        response = self.restClientObj.post(firewallGroupUrl, self.headers,data=firewallGroupData)
                        if response.status_code == requests.codes.accepted:
                            # successful creation of firewall group
                            taskUrl = response.headers['Location']
                            firewallGroupId = self._checkTaskStatus(taskUrl=taskUrl, returnOutput=True)
                            self.rollback.apiData[firewallGroupDict['name']] = True
                            logger.debug('Successfully configured security group for firewall {}.'.format(firewallRule['id']))
                            # appending the new firewall group id
                            newFirewallGroupIds.append('urn:vcloud:firewallGroup:{}'.format(firewallGroupId))
                        else:
                            # failure in creation of firewall group
                            response = response.json()
                            raise Exception('Failed to create Security Group - {}'.format(response['message']))
                    # returning the firewall group ids list
                    return newFirewallGroupIds
        except Exception:
            raise

    @remediate
    def createBGPNeighbours(self, bgpNeighbours, edgeGatewayID):
        """
        Description: create BGP Neighbours in target edge gateway
        parameters: edgeGatewayID: edgegateway ID
                    bgpNeighbours: list of bgpNeighbours
        """
        try:
            # iterating over the source edge gateway's bgp neighbours
            for bgpNeighbour in bgpNeighbours:
                # if configStatus flag is already set means that the bgpNeighbor rule is already configured, if so then skipping the configuring of same rule and moving to the next bgpNeighbour rule
                if self.rollback.apiData.get(bgpNeighbour['ipAddress']):
                    continue
                # creating payload to configure same bgp neighbours in target edge gateway as those in source edge gateway
                bgpNeighbourpayloadDict = {
                    "neighborAddress": bgpNeighbour['ipAddress'],
                    "remoteASNumber": bgpNeighbour['remoteASNumber'],
                    "keepAliveTimer": int(bgpNeighbour['keepAliveTimer']),
                    "holdDownTimer": int(bgpNeighbour['holdDownTimer']),
                    "allowASIn": "false",
                    "neighborPassword": bgpNeighbour['password'] if bgpNeighbour.get('password') else '',
                    "ipAddressTypeFiltering": 'IPV4',
                }
                # checking for the bgp filters
                if bgpNeighbour.get("bgpFilters"):
                    # retrieving the list instance of bgp filters of source edge gateway
                    bgpFilters = bgpNeighbour['bgpFilters']['bgpFilter'] if isinstance(
                        bgpNeighbour['bgpFilters']['bgpFilter'], list) else [bgpNeighbour['bgpFilters']['bgpFilter']]
                    infilters = [bgpFilter for bgpFilter in bgpFilters if bgpFilter['direction'] == 'in']
                    outfilter = [bgpFilter for bgpFilter in bgpFilters if bgpFilter['direction'] == 'out']
                    if infilters:
                        inRoutesFilterRef = self.createBGPFilters(bgpFilters=infilters, edgeGatewayID=edgeGatewayID, filtertype='in', bgpNeighbour=bgpNeighbour)
                        bgpNeighbourpayloadDict['inRoutesFilterRef'] = inRoutesFilterRef if inRoutesFilterRef else ''
                    if outfilter:
                        outRoutesFilterRef = self.createBGPFilters(bgpFilters=outfilter, edgeGatewayID=edgeGatewayID, filtertype='out', bgpNeighbour=bgpNeighbour)
                        bgpNeighbourpayloadDict['outRoutesFilterRef'] = outRoutesFilterRef if outRoutesFilterRef else ''

                # time.sleep put bcoz prefix list still takes time after creation and the api response is success
                time.sleep(5)
                bgpNeighbourpayloadData = json.dumps(bgpNeighbourpayloadDict)
                # url to configure bgp neighbours
                bgpNeighboururl = "{}{}{}".format(vcdConstants.OPEN_API_URL.format(self.ipAddress),
                                                  vcdConstants.ALL_EDGE_GATEWAYS,
                                                  vcdConstants.CREATE_BGP_NEIGHBOR_CONFIG.format(edgeGatewayID))
                self.headers['Content-Type'] = vcdConstants.OPEN_API_CONTENT_TYPE
                # post api call to configure bgp neighbours
                bgpNeighbourresponse = self.restClientObj.post(bgpNeighboururl, headers=self.headers,
                                                               data=bgpNeighbourpayloadData)
                if bgpNeighbourresponse.status_code == requests.codes.accepted:
                    # successful configuration of bgp neighbours
                    task_url = bgpNeighbourresponse.headers['Location']
                    self._checkTaskStatus(taskUrl=task_url)
                    # setting the configStatus flag meaning the particular bgpNeighbour rule is configured successfully in order to skip its reconfiguration
                    self.rollback.apiData[bgpNeighbour['ipAddress']] = True
                    logger.debug('BGP neighbor created successfully')
                else:
                    # failure in configuring bgp neighbours
                    bgpNeighbourresponse = bgpNeighbourresponse.json()
                    raise Exception('Failed to create neighbors {} '.format(bgpNeighbourresponse['message']))
            logger.debug('BGP neighbors configured successfully')
        except Exception:
            raise

    @isSessionExpired
    def createBGPFilters(self, bgpFilters, edgeGatewayID, filtertype, bgpNeighbour):
        """
        Description: Create BGP in-filters and out-filters
        parameters: bgpfilters: in and out filters of bgp neighbours
                    edgeGatewayID: ID of edgegateway
                    filtertype: in/out
                    bgpNeighbour: details of BGP Neighbour
        """
        try:
            FilterpayloadDict = {'prefixes': []}
            # iterating over the bgp filters
            for bgpFilter in bgpFilters:
                FilterpayloadDict['prefixes'].append({
                    "network": bgpFilter.get('network'), "action": bgpFilter['action'].upper(),
                    "greaterThanEqualTo": bgpFilter['ipPrefixGe'] if 'ipPrefixGe' in bgpFilter.keys() else "",
                    "lessThanEqualTo": bgpFilter['ipPrefixLe'] if 'ipPrefixLe' in bgpFilter.keys() else ""})
            if filtertype == "in":
                FilterpayloadDict['name'] = bgpNeighbour['ipAddress'] + "-" + "IN-" + str(random.randint(1, 1000))
            elif filtertype == "out":
                FilterpayloadDict['name'] = bgpNeighbour['ipAddress'] + "-" + "OUT-" + str(random.randint(1, 1000))
            FilterpayloadDict = json.dumps(FilterpayloadDict)
            # url to configure in direction filtered bgp services
            infilterurl = "{}{}{}".format(vcdConstants.OPEN_API_URL.format(self.ipAddress),
                                          vcdConstants.ALL_EDGE_GATEWAYS,
                                          vcdConstants.CREATE_PREFIX_LISTS_BGP.format(edgeGatewayID))
            self.headers['Content-Type'] = vcdConstants.OPEN_API_CONTENT_TYPE
            # post api call to configure in direction filtered bgp services
            infilterresponse = self.restClientObj.post(infilterurl, headers=self.headers,
                                                       data=FilterpayloadDict)
            if infilterresponse.status_code == requests.codes.accepted:
                # successful configuration of in direction filtered bgp services
                taskUrl = infilterresponse.headers['Location']
                FilterpayloadDict = json.loads(FilterpayloadDict)
                self._checkTaskStatus(taskUrl=taskUrl)
                logger.debug('Successfully created BGP filter {}'.format(FilterpayloadDict['name']))
                # get api call to retrieve
                inprefixListResponse = self.restClientObj.get(infilterurl, self.headers)
                inprefixList = inprefixListResponse.json()
                values = inprefixList['values']
                for value in values:
                    if FilterpayloadDict['name'] == value['name']:
                        routesFilterRef = {"id": value['id'], "name": value['name']}
                        return routesFilterRef
            else:
                infilterresponseData = infilterresponse.json()
                raise Exception('Failed to create BGP filters {}'.format(infilterresponseData['message']))
        except Exception:
            raise

    def createNATPayloadData(self, sourceNATRule, applicationPortProfilesList, version,
                             defaultEdgeGateway, destinationIpDict, staticRoutesList, bgpDetails,
                             routingConfigDetails, noSnatDestSubnetList=None):
        """
                Description :   Creates the payload data for the NAT service to the Target Gateway
                Parameters  :   sourceNATRule   -   NAT Rule of source gateway  (DICT)
                                applicationPortProfilesList   -   Application Port Profiles  (LIST)
                                version         -   version
                                defaultEdgeGateway   -   default edge gateway details
                                destinationIpDict   -   destination IP dict
                                staticRoutesList    -   static rule configuration (LIST)
                                bgpDetails  -   BGP configuration details
                                routingConfigDetails - Edge gateway routing config
                                noSnatDestSubnetList    -   NoSNAT destination subnet from sample input
        """
        # fetching name of NSX-T backed provider vdc
        tpvdcName = self.rollback.apiData['targetProviderVDC']['@name']

        # fetching NSX-T manager id
        nsxtManagerId = self.getNsxtManagerId(tpvdcName)

        # creating common payload dict for both DNAT AND SNAT
        payloadDict = {
            "ruleId": sourceNATRule['ruleId'],
            "ruleTag": sourceNATRule['ruleTag'],
            "ruleDescription": sourceNATRule['description'] if sourceNATRule.get('description') else '',
            "enabled": "true" if sourceNATRule['enabled'] == "true" else "false",
            "action": sourceNATRule['action'].upper(),
            "loggingEnabled": "true" if sourceNATRule['loggingEnabled'] == "true" else "false",
            "version": version
        }
        # configuring DNAT
        if sourceNATRule['action'] == "dnat":
            translatedAddressCIDR = sourceNATRule['translatedAddress']
            # updating payload dict
            payloadDict.update({
                "originalAddress": sourceNATRule['originalAddress'],
                "translatedAddress": translatedAddressCIDR
            })
            filePath = os.path.join(vcdConstants.VCD_ROOT_DIRECTORY, 'template.json')
            # creating payload data
            payloadData = self.vcdUtils.createPayload(filePath, payloadDict, fileType='json',
                                                      componentName=vcdConstants.COMPONENT_NAME,
                                                      templateName=vcdConstants.CREATE_DNAT_TEMPLATE, apiVersion=self.version)
            payloadData = json.loads(payloadData)
            # adding dnatExternalPort port profile to payload data
            if float(self.version) <= float(vcdConstants.API_VERSION_PRE_ZEUS):
                payloadData["internalPort"] = sourceNATRule['originalPort'] if sourceNATRule['originalPort'] != 'any' else ''
            else:
                payloadData["dnatExternalPort"] = sourceNATRule['originalPort'] if sourceNATRule['originalPort'] != 'any' else ''

            # From VCD v10.2.2, firewallMatch to external address to be provided for DNAT rules
            if float(self.version) >= float(vcdConstants.API_VERSION_ZEUS_10_2_2):
                payloadData["firewallMatch"] = "MATCH_EXTERNAL_ADDRESS"

            # if protocol and port is not equal to any search or creating new application port profiles
            if sourceNATRule['protocol'] != "any" and sourceNATRule['translatedPort'] != "any":
                protocol_port_name, protocol_port_id = self._searchApplicationPortProfile(
                    applicationPortProfilesList, sourceNATRule['protocol'], sourceNATRule['translatedPort'])
                payloadData["applicationPortProfile"] = {"name": protocol_port_name, "id": protocol_port_id}
            # checking the protocol is icmp
            elif sourceNATRule['protocol'] == "icmp":
                # checking the icmptype is any
                if sourceNATRule['icmpType'] == "any":
                    for value in applicationPortProfilesList:
                        if value['name'] == vcdConstants.ICMP_ALL:
                            protocol_port_name, protocol_port_id = value['name'], value['id']
                            payloadData["applicationPortProfile"] = {"name": protocol_port_name,
                                                                     "id": protocol_port_id}
                else:
                    # getting icmp port profiles
                    icmpurl = "{}{}{}".format(vcdConstants.OPEN_API_URL.format(self.ipAddress),
                                              vcdConstants.APPLICATION_PORT_PROFILES,
                                              vcdConstants.GET_ICMP_PORT_PROFILES_FILTER.format(nsxtManagerId))
                    icmpResponse = self.restClientObj.get(icmpurl, self.headers)
                    if icmpResponse.status_code == requests.codes.ok:
                        icmpresponseDict = icmpResponse.json()
                        icmpvalues = icmpresponseDict['values']
                        # iterating through icmp values
                        for icmpvalue in icmpvalues:
                            # checking if icmp type is not any and icmp port is not ICMPv4-ALL
                            if sourceNATRule['icmpType'] != "any" and "-" not in icmpvalue['name']:
                                start = sourceNATRule['icmpType'].split('-')[0]
                                end = sourceNATRule['icmpType'].split('-')[-1]
                                sourceIcmpType = start + " " + end
                                protocol_Name = icmpvalue['name'].split("ICMP")
                                protocol_Name_id = "".join(protocol_Name)
                                protocol_Name_id = protocol_Name_id.strip()
                                # checking the source icmp type and target icmp type by converting it into upper
                                if sourceIcmpType.upper() == protocol_Name_id.upper():
                                    protocol_port_name, protocol_port_id = icmpvalue['name'], icmpvalue['id']
                                    payloadData['applicationPortProfile'] = {"name": protocol_port_name,
                                                                             "id": protocol_port_id}
                                    break
                                # checking source icmp redirect type and icmp redirect port profile
                                if sourceNATRule['icmpType'] == "redirect" and icmpvalue['name'] == "ICMP Redirect":
                                    protocol_port_name, protocol_port_id = icmpvalue['name'], icmpvalue[
                                        'id']
                                    payloadData["applicationPortProfile"] = {"name": protocol_port_name,
                                                                             "id": protocol_port_id}
                                    break
                            # for the icmp type which is not present in port profiles, will taking it as ICMPv4-ALL
                            elif icmpvalue['name'] == vcdConstants.ICMP_ALL:
                                protocol_port_name, protocol_port_id = icmpvalue['name'], icmpvalue['id']
                                payloadData["applicationPortProfile"] = {"name": protocol_port_name,
                                                                         "id": protocol_port_id}
                                break
                    else:
                        icmpResponse = icmpResponse.json()
                        raise Exception("Failed to get icmp port profiles - {}".format(icmpResponse['message']))
            else:
                payloadData["applicationPortProfile"] = None
        # configuring SNAT
        if sourceNATRule['action'] == "snat":
            allSnatPayloadList = list()
            payloadDataList = list()
            ifbgpRouterIdAddress = bool()
            # if range present in source orginal address converting it into cidr
            if "-" in sourceNATRule['originalAddress']:
                translatedAddressCIDR = self.cidrCalculator(sourceNATRule['originalAddress'])
            else:
                translatedAddressCIDR = sourceNATRule['originalAddress']
            payloadDict.update({
                "snatDestinationAddresses":
                    '' if sourceNATRule.get('snatMatchDestinationAddress', 'any') == 'any'
                    else sourceNATRule['snatMatchDestinationAddress'],
                "originalAddress": sourceNATRule['translatedAddress'],
                "translatedAddress": translatedAddressCIDR
            })
            ipInSuAllocatedStatus = False
            if defaultEdgeGateway is {}:
                raise Exception('Default Gateway not configured on Edge Gateway')
            # If dynamic routerId belongs to default gateway subnet
            if isinstance(bgpDetails, dict):
                networkAddress = ipaddress.IPv4Network('{}/{}'.format(defaultEdgeGateway['gateway'],
                                                                           defaultEdgeGateway['subnetPrefixLength']),
                                                       strict=False)
                ifbgpRouterIdAddress = ipaddress.ip_address(routingConfigDetails['routingGlobalConfig']['routerId']) in \
                                       ipaddress.ip_network(networkAddress)

            # bgpRouterIdAddress = False
            for eachIpRange in defaultEdgeGateway['ipRanges']:
                startAddr, endAddr = eachIpRange.split('-')
                # if translated IP address belongs to default gateway Ip range return True
                ipInSuAllocatedStatus = self.ifIpBelongsToIpRange(sourceNATRule['translatedAddress'],
                                                                  startAddr, endAddr)
                if ipInSuAllocatedStatus:
                    if staticRoutesList:
                        for eachNetwork in staticRoutesList:
                            staticNoSnatPayloadDict = copy.deepcopy(payloadDict)
                            staticNoSnatPayloadDict['ruleId'] = ''
                            staticNoSnatPayloadDict['ruleTag'] = 'staticRouteNoSnat' + payloadDict['ruleTag']
                            staticNoSnatPayloadDict['action'] = 'NO_SNAT'
                            staticNoSnatPayloadDict['snatDestinationAddresses'] = eachNetwork
                            allSnatPayloadList.append(staticNoSnatPayloadDict)
                    if noSnatDestSubnetList is not None and isinstance(bgpDetails, dict) and \
                            bgpDetails['enabled'] == 'true' and ifbgpRouterIdAddress == False:
                        for eachExtNetwork in noSnatDestSubnetList:
                            bgpNoSnatPayloadDict = copy.deepcopy(payloadDict)
                            bgpNoSnatPayloadDict['ruleId'] = ''
                            bgpNoSnatPayloadDict['ruleTag'] = 'bgpNoSnat-' + payloadDict['ruleTag']
                            bgpNoSnatPayloadDict['action'] = 'NO_SNAT'
                            bgpNoSnatPayloadDict['snatDestinationAddresses'] = eachExtNetwork
                            allSnatPayloadList.append(bgpNoSnatPayloadDict)
            # iftranslated IP address does not belongs to default gateway update snatDestinationAddresses
            if not payloadDict['snatDestinationAddresses'] and ipInSuAllocatedStatus == False and destinationIpDict != {}:
                networkAddr = ipaddress.ip_network('{}/{}'.format(destinationIpDict['gateway'],
                                                                  destinationIpDict['netmask']),
                                                   strict=False)
                payloadDict.update({'snatDestinationAddresses': networkAddr.compressed})

            filePath = os.path.join(vcdConstants.VCD_ROOT_DIRECTORY, 'template.json')
            # creating payload data
            allSnatPayloadList.append(payloadDict)
            for eachDict in allSnatPayloadList:
                payloadData = self.vcdUtils.createPayload(filePath, eachDict, fileType='json',
                                                      componentName=vcdConstants.COMPONENT_NAME,
                                                      templateName=vcdConstants.CREATE_SNAT_TEMPLATE, apiVersion=self.version)
                payloadDataList.append(json.loads(payloadData))
            if payloadDataList:
                return payloadDataList
        return payloadData

    @isSessionExpired
    def createIPSET(self, ipsetgroups, edgeGatewayId):
        """
        Description : Create IPSET as security group for firewall
        Parameters: ipsetgroups - All the IPset's information in Source Org VDC
                    edgeGatewayId - The id of the Target edge gateway(for NSX API so entity id)
        """
        try:
            if ipsetgroups:
                logger.debug('Creating IPSET in Target Edge Gateway')
                firewallGroupIds = list()
                firewallGroupName = list()
                firewallIdDict = dict()

                sourceOrgVdcName = self.rollback.apiData['sourceOrgVDC']['@name']
                targetIpsets = self.fetchFirewallGroups(
                    urlFilter=vcdConstants.FIREWALL_GROUP_IPSET_FILTER.format(edgeGatewayId))
                targetIpsets = {group['name'] for group in targetIpsets}

                # iterating over the ipset group list
                for ipsetgroup in ipsetgroups:
                    ipAddressList = list()
                    ipsetName = f"{sourceOrgVdcName}_{ipsetgroup['name']}"
                    if ipsetName in targetIpsets:
                        continue

                    # url to retrieve the info of ipset group by id
                    ipseturl = "{}{}".format(vcdConstants.XML_VCD_NSX_API.format(self.ipAddress),
                                             vcdConstants.GET_IPSET_GROUP_BY_ID.format(ipsetgroup['objectId']))
                    # get api call to retrieve the ipset group info
                    ipsetresponse = self.restClientObj.get(ipseturl, self.headers)
                    if ipsetresponse.status_code == requests.codes.ok:
                        # successful retrieval of ipset group info
                        ipsetresponseDict = self.vcdUtils.parseXml(ipsetresponse.content)

                        if not ipsetresponseDict['ipset'].get('value'):
                            logger.debug(
                                f"Ignoring IPset '{ipsetgroup['name']}' that does not have IP addresses present in it.")
                            continue

                        # storing the ip-address and range present in the IPSET
                        ipsetipaddress = ipsetresponseDict['ipset']['value']

                        description = ipsetresponseDict['ipset']['description'] if ipsetresponseDict['ipset'].get(
                            'description') else ''
                        # if multiple ip=address or range present in the ipset spliting it with ','
                        if "," in ipsetipaddress:
                            ipsetipaddresslist = ipsetipaddress.split(',')
                            ipAddressList.extend(ipsetipaddresslist)
                        else:
                            ipAddressList.append(ipsetipaddress)
                        # creating payload data to create firewall group
                        firewallGroupDict = {'name': ipsetName, 'description': description,
                                             'edgeGatewayRef': {'id': edgeGatewayId}, 'ipAddresses': ipAddressList}
                        firewallGroupDict = json.dumps(firewallGroupDict)
                        # url to create firewall group
                        firewallGroupUrl = "{}{}".format(vcdConstants.OPEN_API_URL.format(self.ipAddress),
                                                         vcdConstants.CREATE_FIREWALL_GROUP)
                        self.headers['Content-Type'] = 'application/json'
                        # post api call to create firewall group
                        response = self.restClientObj.post(firewallGroupUrl, self.headers,
                                                           data=firewallGroupDict)
                        if response.status_code == requests.codes.accepted:
                            # successful creation of firewall group
                            taskUrl = response.headers['Location']
                            firewallGroupId = self._checkTaskStatus(taskUrl=taskUrl, returnOutput=True)
                            self.rollback.apiData[ipsetgroup['objectId'].split(':')[-1]] = 'urn:vcloud:firewallGroup:{}'.format(firewallGroupId)
                            firewallGroupIds.append({'id': 'urn:vcloud:firewallGroup:{}'.format(firewallGroupId)})
                            firewallGroupName.append(ipsetresponseDict['ipset']['name'])
                            # creating a dict with firewallName as key and firewallIDs as value
                            firewallIdDict = dict(zip(firewallGroupName, firewallGroupIds))
                        else:
                            errorResponse = response.json()
                            raise Exception('Failed to create IPSET - {}'.format(errorResponse['message']))
                    else:
                        errorResponse = ipsetresponse.json()
                        raise Exception('Failed to get IPSET details due to error - {}'.format(errorResponse['message']))
                if self.rollback.apiData.get('firewallIdDict'):
                    self.rollback.apiData['firewallIdDict'].update({edgeGatewayId: firewallIdDict})
                else:
                    self.rollback.apiData['firewallIdDict'] = {edgeGatewayId: firewallIdDict}
                logger.debug('Successfully configured IPSET in target')
                return firewallIdDict
        except Exception:
            raise

    @isSessionExpired
    def getOrgVDCNetworksVNics(self, edgeGatewayId, orgvdcNetworkName):
        """
        Description: Get VNic index for OrgVDC network
        parameter : OrgVDC network name
                    Edge gateway ID
        returns:    Returns VNic Index of the OrgVDC Network.
        """
        logger.debug("Getting VNics index for OrgVDC network : ".format(orgvdcNetworkName))
        orgvdcNetworkDetailsUrl = "{}{}/{}{}".format(vcdConstants.XML_VCD_NSX_API.format(self.ipAddress),
                                                     vcdConstants.NETWORK_EDGES, edgeGatewayId, vcdConstants.VNIC_INDEX)
        # get api call to retrieve the edge gateway VNics info for orgVDC network.
        response = self.restClientObj.get(orgvdcNetworkDetailsUrl, self.headers)
        if response.status_code == requests.codes.ok:
            responseDict = self.vcdUtils.parseXml(response.content)
            for edgeInterface in responseDict['edgeInterfaces']['edgeInterface']:
                if edgeInterface['name'] == orgvdcNetworkName:
                    return edgeInterface['index']
            else:
                raise Exception(
                    "Failed to get VNic details for edge gateway {} of network name {}.".format(edgeGatewayId, orgvdcNetworkName))
        else:
            raise Exception(
                "Failed to get VNic details for edge gateway {} of network name {}.".format(edgeGatewayId, orgvdcNetworkName))

    @isSessionExpired
    def dhcpRollBack(self, networkDisconnectedList=None):
        """
        Description: Creating DHCP service in Source Org VDC for roll back
        """
        try:
            # Check if services configuration or network switchover was performed or not
            if not self.rollback.metadata.get("configureTargetVDC", {}).get("disconnectSourceOrgVDCNetwork"):
                if not networkDisconnectedList:
                    return

            data = self.rollback.apiData['sourceEdgeGatewayDHCP']
            sourceOrgVDCId = self.rollback.apiData['sourceOrgVDC']['@id']
            orgvdcNetworks = self.getOrgVDCNetworks(sourceOrgVDCId, 'sourceOrgVDCNetworks',
                                                    saveResponse=False)
            # ID of source edge gateway
            for sourceEdgeGatewayId in self.rollback.apiData['sourceEdgeGatewayId']:
                edgeGatewayId = sourceEdgeGatewayId.split(':')[-1]
                # url for dhcp configuration
                url = "{}{}{}?async=true".format(vcdConstants.XML_VCD_NSX_API.format(self.ipAddress),
                                      vcdConstants.NETWORK_EDGES,
                                      vcdConstants.EDGE_GATEWAY_DHCP_CONFIG_BY_ID .format(edgeGatewayId))
                # if DHCP pool was present in the source
                if data[sourceEdgeGatewayId]['ipPools'] or data[sourceEdgeGatewayId].get('staticBindings') or data[sourceEdgeGatewayId].get('relay'):
                    del data[sourceEdgeGatewayId]['version']
                    if data[sourceEdgeGatewayId].get('relay'):
                        # get relay agents list from DHCP configuration.
                        DHCPData = data[sourceEdgeGatewayId]
                        relayAgentsData = DHCPData['relay']['relayAgents']['relayAgents']
                        if isinstance(relayAgentsData, list):
                            relayAgentsList = [relayAgent['giAddress'] for relayAgent in relayAgentsData]
                        else:
                            relayAgentsList = [relayAgentsData['giAddress']]

                        for network in orgvdcNetworks:
                            networkGateway = network['subnets']['values'][0]['gateway']
                            if networkGateway in relayAgentsList:
                                orgvdcNetworkVNics = self.getOrgVDCNetworksVNics(edgeGatewayId, network['name'])
                                for relayAgent in relayAgentsData:
                                    if relayAgent['giAddress'] == networkGateway:
                                        relayAgent['vnicIndex'] = orgvdcNetworkVNics
                        data[sourceEdgeGatewayId]['relay']['relayAgents']['relayAgents'] = relayAgentsData
                    payloadData = json.dumps(data[sourceEdgeGatewayId])
                    self.headers['Content-Type'] = vcdConstants.OPEN_API_CONTENT_TYPE
                    response = self.restClientObj.put(url, self.headers, data=payloadData)
                    if response.status_code == requests.codes.accepted:
                        # only need job ID from Location so splitting it
                        jobId = response.headers['Location'].split('/')[-1]
                        taskUrl = '{}{}{}'.format(vcdConstants.XML_VCD_NSX_API.format(self.ipAddress), vcdConstants.NETWORK_EDGES, vcdConstants.NSX_JOBS.format(jobId))
                        # initial time
                        timeout = 0.0
                        # polling till time exceeds
                        while timeout < vcdConstants.VCD_CREATION_TIMEOUT:
                            response = self.restClientObj.get(taskUrl, self.headers)
                            if response.status_code == requests.codes.ok:
                                responseDict = self.vcdUtils.parseXml(response.content)
                                # checking for the status of each polling call for 'Completed'
                                if responseDict['edgeJob']['status'] == 'COMPLETED':
                                    logger.info('Rollback for dhcp is completed successfully')
                                    break
                                # checking if the task failed
                                if responseDict['edgeJob']['status'] == "FAILED":
                                    logger.debug("Failed configuring DHCP service in edge gateway {}".format(responseDict['edgeJob']['message']))
                                    raise Exception(responseDict['edgeJob']['message'])
        except Exception:
            raise

    @isSessionExpired
    def ipsecRollBack(self):
        """
        Description: Configuring IPSEC service in source Edge gateway for roll back
        """
        try:
            # Check if services configuration or network switchover was performed or not
            if not self.rollback.metadata.get("configureTargetVDC", {}).get("disconnectSourceOrgVDCNetwork"):
                return

            for sourceEdgeGateway in self.rollback.apiData['sourceEdgeGateway']:
                # ID of source edge gateway
                edgeGatewayId = sourceEdgeGateway['id'].split(':')[-1]
                data = self.rollback.apiData['ipsecConfigDict'][sourceEdgeGateway['name']]
                # url for ipsec configuration
                url = "{}{}{}&async=true".format(vcdConstants.XML_VCD_NSX_API.format(self.ipAddress),
                                                 vcdConstants.NETWORK_EDGES,
                                                 vcdConstants.EDGE_GATEWAY_IPSEC_CONFIG.format(edgeGatewayId))
                if data['sites']:
                    del data['version']
                    for site in data['sites']['sites']:
                        del site['siteId']
                        if site.get('ConfigStatus'):
                            del site['ConfigStatus']
                    payloadData = json.dumps(data)
                    self.headers['Content-Type'] = vcdConstants.OPEN_API_CONTENT_TYPE
                    response = self.restClientObj.put(url, self.headers, data=payloadData)
                    if response.status_code == requests.codes.accepted:
                        # only need job ID from Location so spliting it
                        jobId = response.headers['Location'].split('/')[-1]
                        taskUrl = '{}{}{}'.format(vcdConstants.XML_VCD_NSX_API.format(self.ipAddress),
                                                  vcdConstants.NETWORK_EDGES, vcdConstants.NSX_JOBS.format(jobId))
                        # initial time
                        timeout = 0.0
                        # polling till time exceeds
                        while timeout < vcdConstants.VCD_CREATION_TIMEOUT:
                            response = self.restClientObj.get(taskUrl, self.headers)
                            if response.status_code == requests.codes.ok:
                                responseDict = self.vcdUtils.parseXml(response.content)
                                # checking for the status of each polling call for 'Completed'
                                if responseDict['edgeJob']['status'] == 'COMPLETED':
                                    logger.debug('Rollback for IPSEC is completed successfully in {}'.format(sourceEdgeGateway['name']))
                                    break
                                    # checking if the task failed
                                if responseDict['edgeJob']['status'] == "FAILED":
                                    logger.debug("Failed configuring IPSEC VPN in edge gateway {}".format(responseDict['edgeJob']['message']))
                                    raise Exception(responseDict['edgeJob']['message'])
        except Exception:
            raise

    @isSessionExpired
    def getCertificatesFromTenant(self, rawOutput=False):
        """
            Description :   Fetch the names of certificates present in tenant portal
            Parameters  :   rawOutput - Returns output of API as it is.
            Returns     :   dictionary of names and ids of certificates present in tenant portal
        """
        try:
            logger.debug('Getting the certificates present in VCD tenant certificate store')
            url = '{}{}'.format(vcdConstants.OPEN_API_URL.format(self.ipAddress), vcdConstants.CERTIFICATE_URL)

            # updating headers for get request
            self.headers["Content-Type"] = vcdConstants.OPEN_API_CONTENT_TYPE
            self.headers['X-VMWARE-VCLOUD-TENANT-CONTEXT'] = self.rollback.apiData['Organization']['@id'].split(':')[-1]

            responseValues = self.getPaginatedResults("VCD tenant certificate store", url, self.headers)
            if rawOutput:
                return responseValues

            # Retrieving certificate names from certificates
            return {
                certificate['alias']: certificate['id']
                for certificate in responseValues
            }

        finally:
            # removing tenant context header after uploading certificate to tenant portal
            if self.headers.get('X-VMWARE-VCLOUD-TENANT-CONTEXT'):
                del self.headers['X-VMWARE-VCLOUD-TENANT-CONTEXT']

    @isSessionExpired
    def uploadCertificate(self, certificate, certificateName, caCert=False):
        """
        Description :   Upload the certificate for load balancer HTTPS configuration
        Params      :   certificate - certificate to be uploaded in vCD (STRING)
                        certificateName - name of certificate that if required (STRING)
        """
        try:
            logger.debug(f'Upload the certificate {certificateName} in VCD certificate store')
            pkcs8PemFileName = 'privateKeyPKCS8.pem'
            url = '{}{}'.format(vcdConstants.OPEN_API_URL.format(self.ipAddress), vcdConstants.CERTIFICATE_URL)
            payloadData = {
                "alias": certificateName,
                "certificate": certificate,
                "description": ""
            }
            if not caCert:
                # reading pkcs8 format private key from file
                with open(pkcs8PemFileName, 'r', encoding='utf-8') as privateFile:
                    privateKey = privateFile.read()
                payloadData.update({
                    "privateKey": privateKey,
                    "privateKeyPassphrase": "",
                })
            payloadData = json.dumps(payloadData)

            # updating headers for post request
            self.headers["Content-Type"] = vcdConstants.OPEN_API_CONTENT_TYPE
            self.headers['X-VMWARE-VCLOUD-TENANT-CONTEXT'] = self.rollback.apiData['Organization']['@id'].split(':')[-1]

            response = self.restClientObj.post(url=url, headers=self.headers, data=payloadData)
            if response.status_code == requests.codes.created:
                logger.debug(f'Successfully uploaded certificate {certificateName} in VCD certificate store')
                return response.json()
            else:
                errorResponseDict = response.json()
                raise Exception(
                    f"Failed to upload certificate {certificateName} in VCD certificate store due to error - "
                    f"{errorResponseDict['message']}")
        finally:
            # Removing the pem file afte operation
            if os.path.exists(pkcs8PemFileName):
                os.remove(pkcs8PemFileName)
            # removing tenant context header after uploading certificate to tenant portal
            if self.headers.get('X-VMWARE-VCLOUD-TENANT-CONTEXT'):
                del self.headers['X-VMWARE-VCLOUD-TENANT-CONTEXT']

    @isSessionExpired
    def getPoolSumaryDetails(self, edgeGatewayId):
        """
            Description :   Fetch details of load balancer pools of a edge gateway
            Parameters  :   edgeGatewayId - ID of edge gateway whose data is to be fetched
            Returns     :   List of load balancer pools of edge gateway(LIST)
        """
        try:
            url = '{}{}'.format(vcdConstants.OPEN_API_URL.format(self.ipAddress),
                                vcdConstants.EDGE_GATEWAY_LOADBALANCER_POOLS_USING_ID.format(edgeGatewayId))

            response = self.restClientObj.get(url, self.headers)
            if response.status_code == requests.codes.ok:
                logger.debug("Retrieved load balancer pool details successfully")
                responseDict = response.json()
                resultTotal = responseDict['resultTotal']
            else:
                response = response.json()
                raise Exception('Failed to fetch load balancer pool details: {}'.format(response['message']))
            pageNo = 1
            pageSizeCount = 0
            targetLoadBalancerPoolSummary = []
            while resultTotal > 0 and pageSizeCount < resultTotal:
                url = "{}{}?page={}&pageSize={}&sortAsc=name".format(vcdConstants.OPEN_API_URL.format(self.ipAddress),
                                                        vcdConstants.EDGE_GATEWAY_LOADBALANCER_POOLS_USING_ID.format(
                                                            edgeGatewayId), pageNo,
                                                        25)
                getSession(self)
                response = self.restClientObj.get(url, self.headers)
                if response.status_code == requests.codes.ok:
                    responseDict = response.json()
                    targetLoadBalancerPoolSummary.extend(responseDict['values'])
                    pageSizeCount += len(responseDict['values'])
                    logger.debug('pool summary result pageSize = {}'.format(pageSizeCount))
                    pageNo += 1
                    resultTotal = responseDict['resultTotal']
                else:
                    response = response.json()
                    raise Exception('Failed to fetch load balancer pool details: {}'.format(response['message']))
            return targetLoadBalancerPoolSummary
        except:
            raise

    @isSessionExpired
    def getVirtualServiceDetails(self, edgeGatewayId):
        """
            Description :   Fetch details of virtual service data of a edge gateway
            Parameters  :   edgeGatewayId - ID of edge gateway whose data is to be fetched
            Returns     :   List of virtual service data of edge gateway(LIST)
        """
        try:
            url = '{}{}'.format(vcdConstants.OPEN_API_URL.format(self.ipAddress),
                                vcdConstants.EDGE_GATEWAY_LOADBALANCER_VIRTUALSERVICE_USING_ID.format(edgeGatewayId))
            response = self.restClientObj.get(url, self.headers)
            if response.status_code == requests.codes.ok:
                logger.debug("Retrieved load balancer virtual service details successfully")
                responseDict = response.json()
                resultTotal = responseDict['resultTotal']
            else:
                raise Exception('Failed to fetch load balancer virtual service details')
            pageNo = 1
            pageSizeCount = 0
            targetLoadBalancerVirtualServiceSummary = []
            while resultTotal > 0 and pageSizeCount < resultTotal:
                url = "{}{}?page={}&pageSize={}&sortAsc=name".format(vcdConstants.OPEN_API_URL.format(self.ipAddress),
                                                        vcdConstants.EDGE_GATEWAY_LOADBALANCER_VIRTUALSERVICE_USING_ID.format(
                                                            edgeGatewayId), pageNo,
                                                        25)
                getSession(self)
                response = self.restClientObj.get(url, self.headers)
                if response.status_code == requests.codes.ok:
                    responseDict = response.json()
                    targetLoadBalancerVirtualServiceSummary.extend(responseDict['values'])
                    pageSizeCount += len(responseDict['values'])
                    logger.debug('virtual service summary result pageSize = {}'.format(pageSizeCount))
                    pageNo += 1
                    resultTotal = responseDict['resultTotal']
                else:
                    raise Exception('Failed to fetch load balancer virtual service details')
            return targetLoadBalancerVirtualServiceSummary
        except:
            raise

    @isSessionExpired
    def getServiceEngineGroupAssignment(self, edgeGatewayName):
        """
            Description :   Fetch details of service engine groups in a edge gateway
            Parameters  :   edgeGatewayName - Name of edge gateway whose data is to be fetched
            Returns     :   List of service engine groups present in edge gateway(LIST)
        """
        try:
            url = "{}{}".format(vcdConstants.OPEN_API_URL.format(self.ipAddress),
                                vcdConstants.ASSIGN_SERVICE_ENGINE_GROUP_URI)
            response = self.restClientObj.get(url, self.headers)
            if response.status_code == requests.codes.ok:
                logger.debug("Retrieved service engine group details successfully")
                responseDict = response.json()
                resultTotal = responseDict['resultTotal']
            else:
                raise Exception('Failed to fetch service engine group details')
            pageNo = 1
            pageSizeCount = 0
            serviceEngineGroupList = []
            while resultTotal > 0 and pageSizeCount < resultTotal:
                url = "{}{}?page={}&pageSize={}".format(vcdConstants.OPEN_API_URL.format(self.ipAddress),
                                                        vcdConstants.ASSIGN_SERVICE_ENGINE_GROUP_URI,
                                                        pageNo,
                                                        25)
                getSession(self)
                response = self.restClientObj.get(url, self.headers)
                responseDict = response.json()
                if response.status_code == requests.codes.ok:
                    serviceEngineGroupList.extend(responseDict['values'])
                    pageSizeCount += len(responseDict['values'])
                    logger.debug('virtual service summary result pageSize = {}'.format(pageSizeCount))
                    pageNo += 1
                    resultTotal = responseDict['resultTotal']
                else:
                    raise Exception(f'Failed to fetch load balancer virtual service details: {responseDict.get("message")}')
            serviceEngineGroupInEdgeGatewayList = list(filter(
                lambda seg: seg['gatewayRef']['name'] == edgeGatewayName, serviceEngineGroupList))
            return serviceEngineGroupInEdgeGatewayList
        except:
            raise

    def getPoolDataUsingPoolId(self, poolId):
        """
           Description :   Fetch data of a load balancer pool using pool id
           Parameters  :   poolId - ID of load balancer pool(STRING)
           Returns     :   data of load balancer pool(DICT)
        """
        try:
            # url to fetch pool data using pool id
            url = '{}{}/{}'.format(vcdConstants.OPEN_API_URL.format(self.ipAddress),
                                   vcdConstants.EDGE_GATEWAY_LOADBALANCER_POOLS,
                                   poolId)
            response = self.restClientObj.get(url, self.headers)
            if response.status_code == requests.codes.ok:
                logger.debug("Retrieved pool details for pool id - {} successfully".format(poolId))
                responseDict = response.json()
                return responseDict
            else:
                raise Exception('Failed to fetch service engine group details')
        except:
            raise

    @isSessionExpired
    def loadBalancerRollback(self):
        """
        Description:  Rollback for load balancer service of target edge gateway
        """
        try:
            # Check if services were configured using metadata
            if not isinstance(self.rollback.metadata.get("configureServices", {}).get("configureLoadBalancer"), bool):
                return

            # check api version for load balancer rollback
            if float(self.version) <= float(vcdConstants.API_VERSION_PRE_ZEUS):
                return

            loggingDone = False

            # Iterating over edge gateway id list
            for edgeGateway in self.rollback.apiData['targetEdgeGateway']:
                logger.debug("Removing load balancer configuration from target edge gateway '{}'".format(edgeGateway['name']))
                edgeGatewayId = edgeGateway['id']
                # Fetching virtual service configured on edge gateway
                virtualServices = self.getVirtualServiceDetails(edgeGatewayId)
                # Fetcing load balancer pools configured on target edge gateway
                loadBalancerPools = self.getPoolSumaryDetails(edgeGatewayId)
                # Certificates list used for pools configuration
                certificatesIds = set()

                # Removing virtual services from target edge gateway
                # Iterating over virtual service list to delete them
                for virtualService in virtualServices:
                    if not loggingDone:
                        logger.info("Rollback: Removing load balancer configuration")
                        loggingDone = True
                    virtualServiceId = virtualService['id']
                    # Delete virtual service delete url
                    virtualServiceDeleteUrl = '{}{}/{}'.format(vcdConstants.OPEN_API_URL.format(self.ipAddress),
                                                               vcdConstants.EDGE_GATEWAY_LOADBALANCER_VIRTUAL_SERVER,
                                                               virtualServiceId)
                    response = self.restClientObj.delete(virtualServiceDeleteUrl, self.headers)
                    if response.status_code == requests.codes.accepted:
                        # successful deletion of virtual server from edge gateway
                        taskUrl = response.headers['Location']
                        self._checkTaskStatus(taskUrl=taskUrl)
                        logger.debug(f'Deleted virtual service {virtualService["name"]} from edge gateway {edgeGateway["name"]}')
                    else:
                        # Error response dict in case of failure
                        errorResponse = response.json()
                        raise Exception(
                            "Failed to delete virtual service {} from edge gateway {} due to error {}".format(
                                virtualService["name"], edgeGateway["name"], errorResponse['message']))

                # Removing load balancer pools from target edge gateway
                # Iterating over load balancer pools list
                for pool in loadBalancerPools:
                    poolId = pool['id']

                    # Retrieving certificates used for pools creation
                    poolData = self.getPoolDataUsingPoolId(poolId)
                    if poolData.get('caCertificateRefs'):
                        for certificate in poolData.get('caCertificateRefs'):
                            certificatesIds.add(certificate['id'])

                    # Delete load balancer pool url
                    loadBalancerPoolDeleteUrl = '{}{}/{}'.format(vcdConstants.OPEN_API_URL.format(self.ipAddress),
                                                                 vcdConstants.EDGE_GATEWAY_LOADBALANCER_POOLS,
                                                                 poolId)
                    response = self.restClientObj.delete(loadBalancerPoolDeleteUrl, self.headers)
                    if response.status_code == requests.codes.accepted:
                        # successful deletion of virtual server from edge gateway
                        taskUrl = response.headers['Location']
                        self._checkTaskStatus(taskUrl=taskUrl)
                        logger.debug(
                            f'Deleted load balancer pool {pool["name"]} from edge gateway {edgeGateway["name"]}')
                    else:
                        # Error response dict in case of failure
                        errorResponse = response.json()
                        raise Exception(
                            "Failed to delete load balancer pool {} from edge gateway {} due to error {}".format(
                                pool["name"], edgeGateway["name"], errorResponse['message']))

                # Removing service engine group from target edge gateway
                # Iterating over service engine groups list
                serviceEngineGroupList = self.getServiceEngineGroupAssignment(edgeGateway['name'])
                for serviceEngineGroup in serviceEngineGroupList:
                    serviceEngineGroupAssignmentId = serviceEngineGroup['id']
                    # Remove service engine group from edge gateway url
                    serviceEngineGroupDeleteUrl = "{}{}/{}".format(vcdConstants.OPEN_API_URL.format(self.ipAddress),
                                                                   vcdConstants.ASSIGN_SERVICE_ENGINE_GROUP_URI,
                                                                   serviceEngineGroupAssignmentId
                                                                   )
                    response = self.restClientObj.delete(serviceEngineGroupDeleteUrl, self.headers)
                    if response.status_code == requests.codes.accepted:
                        # successful removal of service engine group from edge gateway
                        taskUrl = response.headers['Location']
                        self._checkTaskStatus(taskUrl=taskUrl)
                        logger.debug(
                            f'Removed service engine group {serviceEngineGroup["serviceEngineGroupRef"]["name"]} from edge gateway {edgeGateway["name"]}')
                    else:
                        # Error response dict in case of failure
                        errorResponse = response.json()
                        raise Exception(
                            "Failed to remove service engine group {} from edge gateway {} due to error {}".format(
                                serviceEngineGroup["serviceEngineGroupRef"]["name"], edgeGateway["name"], errorResponse['message']))

                # Disabling load balacer service from target edge gateway
                self.enableLoadBalancerService(edgeGatewayId, edgeGateway['name'], rollback=True)

                # Deleting certificates from vCD tenant portal
                # Getting certificates from org vdc tenant portal
                lbCertificates = self.getCertificatesFromTenant()
                # Deleting the certificates used in pool configuration
                for certId in certificatesIds:
                    if certId not in lbCertificates.values():
                        # If certicate not present then continue
                        logger.debug(f'Certificate {certId} already removed')
                    else:
                        # Delete certificate url
                        certDeleteUrl = '{}{}/{}'.format(vcdConstants.OPEN_API_URL.format(self.ipAddress),
                                                         'ssl/cetificateLibrary',
                                                         certId)
                        # Adding context header to delete certificate from tenant portal
                        self.headers['X-VMWARE-VCLOUD-TENANT-CONTEXT'] = \
                                        self.rollback.apiData['Organization']['@id'].split(':')[-1]
                        self.headers["Content-Type"] = vcdConstants.OPEN_API_CONTENT_TYPE
                        response = self.restClientObj.delete(certDeleteUrl, self.headers)
                        if response.status_code == requests.codes.no_content:
                            # successful delete of certificate from tenant portal
                            logger.debug(f'Certificate {certId} successfully deleted from tenant portal')
                            # Removing context header after successful deletion of certificate
                            del self.headers['X-VMWARE-VCLOUD-TENANT-CONTEXT']
                        else:
                            # Trying to delete certificate using different url
                            # Delete certificate url
                            certDeleteUrl = '{}{}/{}'.format(vcdConstants.OPEN_API_URL.format(self.ipAddress),
                                                             'ssl/certificateLibrary',
                                                             certId)
                            response = self.restClientObj.delete(certDeleteUrl, self.headers)
                            if response.status_code == requests.codes.no_content:
                                # successful delete of certificate from tenant portal
                                logger.debug(f'Certificate {certId} successfully deleted from tenant portal')
                                # Removing context header after successful deletion of certificate
                                del self.headers['X-VMWARE-VCLOUD-TENANT-CONTEXT']
                            else:
                                # Error response dict in case of failure
                                errorResponse = response.json()
                                raise Exception(
                                    "Failed to delete certificate {} from vCD tenant portal due to error {}".format(
                                        certId,
                                        errorResponse['message']))

        except:
            raise

    @description("configuration of LoadBalancer")
    @remediate
    def configureLoadBalancer(self, nsxvObj):
        """
        Description :   Configure LoadBalancer service target edge gateway
        Params      :   nsxvObj - NSXVOperations class object
        """
        try:
            if float(self.version) >= float(vcdConstants.API_VERSION_ZEUS):
                logger.debug('Load Balancer is getting configured')

            for sourceEdgeGateway in self.rollback.apiData['sourceEdgeGateway']:
                sourceEdgeGatewayId = sourceEdgeGateway['id'].split(':')[-1]
                targetEdgeGatewayId = list(filter(lambda edgeGatewayData: edgeGatewayData['name'] == sourceEdgeGateway['name'],
                                self.rollback.apiData['targetEdgeGateway']))[0]['id']
                targetEdgeGatewayName = list(filter(lambda edgeGatewayData: edgeGatewayData['name'] == sourceEdgeGateway['name'],
                                self.rollback.apiData['targetEdgeGateway']))[0]['name']

                # url to retrieve the load balancer config info
                url = "{}{}{}".format(vcdConstants.XML_VCD_NSX_API.format(self.ipAddress),
                                      vcdConstants.NETWORK_EDGES,
                                      vcdConstants.EDGE_GATEWAY_LOADBALANCER_CONFIG.format(sourceEdgeGatewayId))
                # get api call to retrieve the load balancer config info
                response = self.restClientObj.get(url, self.headers)
                if response.status_code == requests.codes.ok:
                    responseDict = self.vcdUtils.parseXml(response.content)
                    # checking if load balancer is enabled, if so raising exception
                    if responseDict['loadBalancer']['enabled'] == "true":
                        if not float(self.version) >= float(vcdConstants.API_VERSION_ZEUS):
                            raise Exception("Load Balancer service is configured in the Source edge gateway {} but not supported in the Target".format(sourceEdgeGateway['name']))
                        serviceEngineGroupResultList = self.getServiceEngineGroupDetails()
                        if not serviceEngineGroupResultList:
                             raise Exception('Service Engine Group does not exist.')

                        logger.debug("Configuring LoadBalancer Services in Target Edge Gateway - {}".format(sourceEdgeGateway['name']))
                        serviceEngineGroupName = self.orgVdcInput['EdgeGateways'][sourceEdgeGateway['name']]['ServiceEngineGroupName']
                        serviceEngineGroupDetails = [serviceEngineGroup for serviceEngineGroup in
                                                     serviceEngineGroupResultList if
                                                     serviceEngineGroup['name'] == serviceEngineGroupName]
                        if not serviceEngineGroupDetails:
                            raise Exception("Service Engine Group {} is not present in Avi.".format(serviceEngineGroupName))

                        self.serviceEngineGroupName = serviceEngineGroupDetails[0]['name']
                        self.serviceEngineGroupId = serviceEngineGroupDetails[0]['id']
                        # enable load balancer service
                        self.enableLoadBalancerService(targetEdgeGatewayId, targetEdgeGatewayName)
                        # service engine group assignment to target edge gateway
                        self.assignServiceEngineGroup(targetEdgeGatewayId, targetEdgeGatewayName, serviceEngineGroupDetails[0])
                        # creating pools
                        self.createLoadBalancerPools(sourceEdgeGatewayId, targetEdgeGatewayId, targetEdgeGatewayName, nsxvObj)
                        # creating load balancer virtual server
                        self.createLoadBalancerVirtualService(sourceEdgeGatewayId, targetEdgeGatewayId, targetEdgeGatewayName)
                    else:
                        logger.debug("LoadBalancer Service is in disabled state in Source Edge Gateway - {}".format(sourceEdgeGateway['name']))
                else:
                    errorResponseData = response.json()
                    raise Exception(
                        "Failed to fetch load balancer config from source edge gateway '{}' due to error {}".format(
                            targetEdgeGatewayName, errorResponseData['message']
                        ))
            logger.info('Target Edge gateway services got configured successfully.')
        except Exception:
            # Updating execution result in metadata in case of failure
            self.rollback.executionResult['configureServices']['configureLoadBalancer'] = False
            self.saveMetadataInOrgVdc()
            raise

    @isSessionExpired
    def createDNATRuleForLoadBalancer(self, edgeGatewayId, ruleName, sourceIP, destinationIp, port):
        """
            Description :   Create DNAT rule for a virtual service of load balancer
            Params      :   edgeGatewayId - ID of target edge gateway (STRING)
                            ruleName - Name of DNAT rule to be created (STRING)
                            sourceIP - VIP used in target edge gateway (STRING)
                            destinationIp - VIP used in source edge gateway (STRING)
                            port - port used for port forwarding (INT)
            """
        try:
            logger.debug(f"Creating DNAT rule {ruleName} for virtual service on edge gateway {edgeGatewayId}")
            # Create NAT rule url
            url = "{}{}{}".format(vcdConstants.OPEN_API_URL.format(self.ipAddress),
                                  vcdConstants.ALL_EDGE_GATEWAYS,
                                  vcdConstants.T1_ROUTER_NAT_CONFIG.format(edgeGatewayId))
            # Payload data for creating DNAT rule
            payloadDict = {
                "ruleId": ruleName,
                "ruleTag": ruleName,
                "ruleDescription": "",
                "enabled": "true",
                "action": "DNAT",
                "loggingEnabled": "true",
                "version": "",
                "originalAddress": destinationIp,
                "translatedAddress": sourceIP,
                "dnatExternalPort": port
            }

            # Filepath of template json file
            filePath = os.path.join(vcdConstants.VCD_ROOT_DIRECTORY, 'template.json')

            # Creating payload for DNAT rule creation
            payloadData = self.vcdUtils.createPayload(filePath, payloadDict, fileType='json',
                                                      componentName=vcdConstants.COMPONENT_NAME,
                                                      templateName=vcdConstants.CREATE_DNAT_TEMPLATE, apiVersion=self.version)
            payloadData = json.loads(payloadData)

            # Deleting version key from payload data as it is not required
            del payloadData['version']

            # Getting the application port profile list
            applicationPortProfilesList = self.getApplicationPortProfiles()
            # Fetching name and id of specific application port profile for corresponding port
            protocol_port_name, protocol_port_id = self._searchApplicationPortProfile(
                applicationPortProfilesList, 'tcp', port)
            payloadData["applicationPortProfile"] = {"name": protocol_port_name, "id": protocol_port_id}

            # From VCD v10.2.2, firewallMatch to external address to be provided for DNAT rules
            if float(self.version) >= float(vcdConstants.API_VERSION_ZEUS_10_2_2):
                payloadData["firewallMatch"] = "MATCH_EXTERNAL_ADDRESS"

            # Create rule api call
            self.createNatRuleTask(payloadData, url)

        except:
            raise

    def createLoadBalancerVirtualService(self, sourceEdgeGatewayId, targetEdgeGatewayId, targetEdgeGatewayName):
        """
            Description :   Configure LoadBalancer virtual service on target edge gateway
            Params      :   sourceEdgeGatewayId - ID of source edge gateway (STRING)
                            targetEdgeGatewayId - ID of target edge gateway (STRING)
                            targetEdgeGatewayName - Name of target edge gateway (STRING)
        """
        try:
            # Fetching virtual service configured on edge gateway
            virtualServices = self.getVirtualServiceDetails(targetEdgeGatewayId)

            poolNameIdDict = {}
            # url for getting edge gateway load balancer virtual servers configuration
            url = '{}{}'.format(
                vcdConstants.XML_VCD_NSX_API.format(self.ipAddress),
                vcdConstants.EDGE_GATEWAY_VIRTUAL_SERVER_CONFIG.format(sourceEdgeGatewayId))
            response = self.restClientObj.get(url, self.headers)
            if response.status_code == requests.codes.ok:
                virtualServersData = self.vcdUtils.parseXml(response.content)
            else:
                raise Exception('Failed to get source edge gateway load balancer virtual servers configuration')

            # getting loadbalancer config
            url = "{}{}{}".format(vcdConstants.XML_VCD_NSX_API.format(self.ipAddress),
                                  vcdConstants.NETWORK_EDGES,
                                  vcdConstants.EDGE_GATEWAY_LOADBALANCER_CONFIG.format(sourceEdgeGatewayId))
            response = self.restClientObj.get(url, self.headers)
            if response.status_code == requests.codes.ok:
                responseDict = self.vcdUtils.parseXml(response.content)
                # Fetching pools data from response
                sourceLBPools = responseDict['loadBalancer'].get('pool') \
                    if isinstance(responseDict['loadBalancer'].get('pool'), list) \
                    else [responseDict['loadBalancer'].get('pool')]

                # Fetching application profiles data from response
                applicationProfiles = responseDict['loadBalancer'].get('applicationProfile') \
                    if isinstance(responseDict['loadBalancer'].get('applicationProfile'), list) \
                    else [responseDict['loadBalancer'].get('applicationProfile')]

            else:
                raise Exception('Failed to get load balancer configuration from source edge gateway - {}'.format(
                    targetEdgeGatewayName))

            # Fetching load balancer pools data
            targetLoadBalancerPoolSummary = self.getPoolSumaryDetails(targetEdgeGatewayId)

            # Iterating over pools to find the pool to be used in virtual service
            for pool in sourceLBPools:
                poolNameIdDict[pool['poolId']] = pool['name'], [targetPool for targetPool in
                                                                targetLoadBalancerPoolSummary
                                                                if targetPool['name'] == pool['name']
                                                                ][0]['id']

            virtualServersData = virtualServersData['loadBalancer']['virtualServer'] if isinstance(
                virtualServersData['loadBalancer']['virtualServer'], list) else \
                [virtualServersData['loadBalancer']['virtualServer']]

            # if subnet is not provided in user input use default subnet
            loadBalancerVIPSubnet = self.orgVdcInput['EdgeGateways'][targetEdgeGatewayName]['LoadBalancerVIPSubnet']

            # Creating a list of hosts in a subnet
            hostsListInSubnet = list(ipaddress.ip_network(loadBalancerVIPSubnet, strict=False).hosts())

            if len(hostsListInSubnet) < len(virtualServersData):
                raise Exception("Number of hosts in network - {} if less than the number of virtual server in edge gateway{}".format(loadBalancerVIPSubnet, targetEdgeGatewayName))

            for virtualServer in virtualServersData:
                # IP address to be used for VIP in virtual service
                virtualIpAddress = hostsListInSubnet.pop(0)

                # If virtual service is already created on target then skip it
                if virtualServer['name'] in [service['name'] for service in virtualServices]:
                    logger.debug(f'Virtual service {virtualServer["name"]} already created on target edge gateway {targetEdgeGatewayName}')
                    # Incrementing the IP address for next virtual service
                    hostsListInSubnet.pop(0)
                    continue
                payloadDict = {
                    'virtualServiceName': virtualServer['name'],
                    'description': virtualServer.get('description', ''),
                    'enabled': virtualServer['enabled'],
                    'ipAddress': str(virtualIpAddress),
                    'poolName': poolNameIdDict[virtualServer['defaultPoolId']][0],
                    'poolId': poolNameIdDict[virtualServer['defaultPoolId']][1],
                    'gatewayName': targetEdgeGatewayName,
                    'gatewayId': targetEdgeGatewayId,
                    'serviceEngineGroupName': self.serviceEngineGroupName,
                    'serviceEngineGroupId': self.serviceEngineGroupId,
                    'port': virtualServer['port'],
                    'sslEnabled': True if virtualServer['protocol'] == 'https' else False
                }

                filePath = os.path.join(vcdConstants.VCD_ROOT_DIRECTORY, 'template.json')
                payloadData = self.vcdUtils.createPayload(filePath, payloadDict, fileType='json',
                                                          componentName=vcdConstants.COMPONENT_NAME,
                                                          templateName=vcdConstants.CREATE_LOADBALANCER_VIRTUAL_SERVICE)
                payloadData = json.loads(payloadData)

                certificateForTCP = False

                if virtualServer['protocol'] == 'https' or virtualServer['protocol'] == 'tcp':
                    applicationProfileId = virtualServer['applicationProfileId']
                    applicationProfileData = [profile for profile in applicationProfiles
                                              if profile['applicationProfileId'] == applicationProfileId]

                    applicationProfileData = applicationProfileData[0] if applicationProfileData else None

                    if applicationProfileData:
                        certificateObjectId = applicationProfileData.get('clientSsl', {}).get('serviceCertificate', None)

                        if virtualServer['protocol'] == 'tcp' and certificateObjectId:
                            certificateForTCP = True

                        if certificateObjectId:
                            # Getting certificates from org vdc tenant portal
                            lbCertificates = self.getCertificatesFromTenant()

                            # Certificates payload
                            certificatePayload = {
                                'name': certificateObjectId,
                                'id': lbCertificates[certificateObjectId]
                                 }
                            payloadData["certificateRef"] = certificatePayload
                else:
                    payloadData["certificateRef"] = None

                applicationProfilePayload = {
                    "type": "HTTP" if virtualServer['protocol'] == 'http'
                    else "HTTPS" if virtualServer['protocol'] == 'https'
                    else "L4 TLS" if certificateForTCP
                    else "L4",
                    "systemDefined": True
                }
                payloadData['applicationProfile'] = applicationProfilePayload

                payloadData = json.dumps(payloadData)
                url = '{}{}'.format(vcdConstants.OPEN_API_URL.format(self.ipAddress), vcdConstants.EDGE_GATEWAY_LOADBALANCER_VIRTUAL_SERVER)
                self.headers["Content-Type"] = vcdConstants.OPEN_API_CONTENT_TYPE
                # post api call to configure virtual server for load balancer service
                response = self.restClientObj.post(url, self.headers, data=payloadData)
                if response.status_code == requests.codes.accepted:
                    taskUrl = response.headers['Location']
                    self._checkTaskStatus(taskUrl=taskUrl)
                    logger.debug('Successfully created virtual server - {} for load balancer on target edge gateway'.format(
                        virtualServer['name']
                    ))

                    # Name of DNAT rule to be created for load balancer virtual service
                    DNATRuleName = f'{virtualServer["name"]}-DNAT-RULE'
                    # Creating DNAT rule for virtual service
                    self.createDNATRuleForLoadBalancer(targetEdgeGatewayId, DNATRuleName, str(virtualIpAddress),
                                                       virtualServer['ipAddress'], virtualServer['port'])
                else:
                    errorResponseData = response.json()
                    raise Exception(
                        "Failed to create virtual server '{}' for load balancer on target edge gateway '{}' due to error {}".format(
                            virtualServer['name'], targetEdgeGatewayName, errorResponseData['message']
                        ))
        except:
            raise

    @isSessionExpired
    def createLoadBalancerPools(self, sourceEdgeGatewayId, targetEdgeGatewayId, targetEdgeGatewayName, nsxvObj):
        """
            Description :   Configure LoadBalancer service pools on target edge gateway
            Params      :   sourceEdgeGatewayId - ID of source edge gateway (STRING)
                            targetEdgeGatewayId - ID of target edge gateway (STRING)
                            targetEdgeGatewayName - Name of target edge gateway (STRING)
                            nsxvObj - NSXVOperations class object (OBJECT)
        """
        # Fetching load balancer pools configured on target edge gateway
        loadBalancerPools = self.getPoolSumaryDetails(targetEdgeGatewayId)
        # getting loadbalancer config
        url = "{}{}{}".format(vcdConstants.XML_VCD_NSX_API.format(self.ipAddress),
                              vcdConstants.NETWORK_EDGES,
                              vcdConstants.EDGE_GATEWAY_LOADBALANCER_CONFIG.format(sourceEdgeGatewayId))
        response = self.restClientObj.get(url, self.headers)
        if response.status_code == requests.codes.ok:
            responseDict = self.vcdUtils.parseXml(response.content)
            # Fetching pools data from response
            pools = responseDict['loadBalancer'].get('pool') \
                if isinstance(responseDict['loadBalancer'].get('pool'), list) \
                else [responseDict['loadBalancer'].get('pool')]

            # Fetching health monitors data from response
            healthMonitors = responseDict['loadBalancer'].get('monitor') \
                if isinstance(responseDict['loadBalancer'].get('monitor'), list) \
                else [responseDict['loadBalancer'].get('monitor')]

            # Fetching application profiles data from response
            applicationProfiles = responseDict['loadBalancer'].get('applicationProfile') \
                if isinstance(responseDict['loadBalancer'].get('applicationProfile'), list) \
                else [responseDict['loadBalancer'].get('applicationProfile')]

            # url for getting edge gateway load balancer virtual servers configuration
            url = '{}{}'.format(
                vcdConstants.XML_VCD_NSX_API.format(self.ipAddress),
                vcdConstants.EDGE_GATEWAY_VIRTUAL_SERVER_CONFIG.format(sourceEdgeGatewayId))
            response = self.restClientObj.get(url, self.headers)
            if response.status_code == requests.codes.ok:
                virtualServersData = self.vcdUtils.parseXml(response.content)
            else:
                raise Exception('Failed to get source edge gateway load balancer virtual servers configuration')

            virtualServersData = virtualServersData['loadBalancer']['virtualServer'] if isinstance(
                virtualServersData['loadBalancer']['virtualServer'], list) else \
                [virtualServersData['loadBalancer']['virtualServer']]

            # Fetching object id's of certificates used for https configuration
            objectIdsOfCertificates = [profile['clientSsl']['serviceCertificate'] for profile in applicationProfiles if profile.get('clientSsl')]

            # Getting certificates from org vdc tenant portal
            lbCertificates = self.getCertificatesFromTenant()

            # Uploading certificate to org vdc tenant portal
            for objectId in objectIdsOfCertificates:
                if objectId in lbCertificates:
                    logger.debug('Certificate {} already present in vCD tenant portal'.format(objectId))
                    continue
                else:
                    # Fetch certificate from nsx-v
                    certificate = nsxvObj.certRetrieval(objectId)
                    logger.debug('Uploading the certificate {} for load balancer HTTPS configuration'.format(objectId))
                    self.uploadCertificate(certificate, objectId)

            # Iterating over pools to create pools for load balancer in target
            for poolData in pools:

                persistenceProfile = {}

                # finding virtual service corresponding to this load balancer pool
                virtualServer = list(filter(lambda vserver: vserver['defaultPoolId'] == poolData['poolId'], virtualServersData))

                if virtualServer:
                    applicationProfileId = virtualServer[0]['applicationProfileId']
                    applicationProfileData = list(filter(lambda profile: profile['applicationProfileId'] == applicationProfileId, applicationProfiles))[0]

                    # creating persistence profile payload for pool creation
                    if applicationProfileData and applicationProfileData.get('persistence'):
                        persistenceData = applicationProfileData.get('persistence')
                        if persistenceData['method'] == 'cookie':
                            persistenceProfile = {
                                "type": "HTTP_COOKIE",
                                "value": persistenceData['cookieName']
                            }
                        if persistenceData['method'] == 'sourceip':
                            persistenceProfile = {
                                "type": "CLIENT_IP",
                                "value": ""}

                # If pool is already created on target then skip
                if poolData['name'] in [pool['name'] for pool in loadBalancerPools]:
                    logger.debug(f'Pool {poolData["name"]} already created on target edge gateway {targetEdgeGatewayName}')
                    continue

                # Filtering the health monitors used in pools
                healthMonitorUsedInPool = list(filter(
                    lambda montitor:montitor['monitorId'] == poolData.get('monitorId', None), healthMonitors))

                # Fetching pool memmers from pool data
                if poolData.get('member'):
                    poolMembers = poolData.get('member') if isinstance(poolData.get('member'), list) else [poolData.get('member')]
                else:
                    poolMembers = []

                # file path of template.json
                filePath = os.path.join(vcdConstants.VCD_ROOT_DIRECTORY, 'template.json')

                # Creating pool dict for load balancer pool creation
                payloadDict = {
                    'poolName': poolData['name'],
                    'description': poolData.get('description', ''),
                    'algorithm': "LEAST_CONNECTIONS" if poolData['algorithm'] == 'leastconn'
                                                     else poolData['algorithm'].upper().replace('-', '_'),
                    'gatewayName': targetEdgeGatewayName,
                    'gatewayId': targetEdgeGatewayId
                }
                payloadData = self.vcdUtils.createPayload(filePath, payloadDict, fileType='json',
                                                          componentName=vcdConstants.COMPONENT_NAME,
                                                          templateName=vcdConstants.CREATE_LOADBALANCER_POOL)
                payloadData = json.loads(payloadData)

                # Adding pool members in pool payload
                targetPoolMembers = []
                for member in poolMembers:
                    memberDict = {
                                "ipAddress": member['ipAddress'],
                                "port": member['port'],
                                "ratio": member['weight'],
                                "enabled": True if member['condition'] == 'enabled' else False
                                }
                    targetPoolMembers.append(memberDict)
                payloadData['members'] = targetPoolMembers

                # adding persistence profile in payload
                if persistenceProfile:
                    payloadData['persistenceProfile'] = persistenceProfile

                # Adding health monitors in pool payload
                if healthMonitorUsedInPool:
                    healthMonitorsForPayload = [
                        {
                            "type": 'HTTP' if healthMonitorUsedInPool[0]['type'] == 'http'
                                          else 'HTTPS' if healthMonitorUsedInPool[0]['type'] == 'https'
                                          else 'TCP' if healthMonitorUsedInPool[0]['type'] == 'tcp'
                                          else 'UDP' if healthMonitorUsedInPool[0]['type'] == 'udp'
                                          else 'PING' if healthMonitorUsedInPool[0]['type'] == 'icmp'
                                          else None,
                            "systemDefined": True
                        }
                    ]

                    payloadData['healthMonitors'] = healthMonitorsForPayload

                # Adding certificates in pool payload if https config is present
                if healthMonitorUsedInPool and healthMonitorUsedInPool[0]['type'] == 'https':
                    lbCertificates = self.getCertificatesFromTenant()
                    certificatePayload = [{'name': objectId, 'id': lbCertificates[objectId]}for objectId in objectIdsOfCertificates]
                    payloadData["caCertificateRefs"] = certificatePayload
                else:
                    payloadData["caCertificateRefs"] = None

                payloadData = json.dumps(payloadData)

                # URL to create load balancer pools
                url = '{}{}'.format(vcdConstants.OPEN_API_URL.format(self.ipAddress), vcdConstants.EDGE_GATEWAY_LOADBALANCER_POOLS)
                self.headers["Content-Type"] = vcdConstants.OPEN_API_CONTENT_TYPE
                # post api call to configure pool for load balancer service
                response = self.restClientObj.post(url, self.headers, data=payloadData)
                if response.status_code == requests.codes.accepted:
                    taskUrl = response.headers['Location']
                    self._checkTaskStatus(taskUrl=taskUrl)
                else:
                    # Error response JSON in case load balancer pool creation fails
                    errorResponseData = response.json()
                    raise Exception("Failed to create pool for load balancer on target edge gateway '{}' due to error {}".format(
                        targetEdgeGatewayName, errorResponseData['message']
                    ))
        else:
            raise Exception('Failed to get load balancer configuration from source edge gateway - {}'.format(targetEdgeGatewayName))

    @isSessionExpired
    def enableLoadBalancerService(self, targetEdgeGatewayId, targetEdgeGatewayName, rollback=False):
        """
            Description :   Enabling LoadBalancer virtual service on target edge gateway
            Params      :   targetEdgeGatewayId - ID of target edge gateway (STRING)
                            targetEdgeGatewayName - Name of target edge gateway (STRING)
                            rollback - flag to decide whether to disable or enable load balancer(BOOL)
        """
        try:
            if rollback:
                logger.debug('Disabling LoadBalancer service on target Edge Gateway-{} as a part of rollback'.format(
                    targetEdgeGatewayName))
                payloadDict = {"enabled": False}
            else:
                logger.debug('Enabling LoadBalancer service on target Edge Gateway-{}'.format(targetEdgeGatewayName))
                payloadDict = {"enabled": True}

            # url to enable loadbalancer service on target edge gateway
            url = "{}{}/{}".format(vcdConstants.OPEN_API_URL.format(self.ipAddress),
                                  vcdConstants.ALL_EDGE_GATEWAYS,
                                  vcdConstants.LOADBALANCER_ENABLE_URI.format(targetEdgeGatewayId))
            payloadData = json.dumps(payloadDict)
            self.headers["Content-Type"] = vcdConstants.OPEN_API_CONTENT_TYPE

            # get api call to fetch load balancer service status from edge gateaway
            response = self.restClientObj.get(url, self.headers, data=payloadData)
            if response.status_code == requests.codes.ok:
                responseData = response.json()
            else:
                errorResponseData = response.json()
                raise Exception('Failed to fetch LoadBalancer service data from target Edge Gateway-{} with error-{}'.format(
                    targetEdgeGatewayName, errorResponseData['message']))

            lbServiceStatus = responseData['enabled']
            if rollback and not lbServiceStatus:
                logger.debug('Load Balancer already disabled on target Edge Gateway-{}'.format(targetEdgeGatewayName))
                return

            if not rollback and lbServiceStatus:
                logger.debug('Load Balancer already enabled on target Edge Gateway-{}'.format(targetEdgeGatewayName))
                return

                # put api call to enable load balancer on target edge gateway
            response = self.restClientObj.put(url, self.headers, data=payloadData)
            if response.status_code == requests.codes.accepted:
                taskUrl = response.headers['Location']
                self._checkTaskStatus(taskUrl)
                if rollback:
                    logger.debug('Successfully disabled LoadBalancer service on target Edge Gateway-{}'.format(
                        targetEdgeGatewayName))
                else:
                    logger.debug('Successfully enabled LoadBalancer service on target Edge Gateway-{}'.format(targetEdgeGatewayName))
            else:
                errorResponseData = response.json()
                if rollback:
                    raise Exception(
                        'Failed to disable LoadBalancer service on target Edge Gateway-{} with error-{}'.format(
                            targetEdgeGatewayName, errorResponseData['message']))
                else:
                    raise Exception('Failed to enable LoadBalancer service on target Edge Gateway-{} with error-{}'.format(targetEdgeGatewayName, errorResponseData['message']))
        except Exception:
            raise

    @isSessionExpired
    def assignServiceEngineGroup(self, targetEdgeGatewayId, targetEdgeGatewayName, serviceEngineGroupDetails):
        """
            Description :   Assign Service Engine Group on target Edge Gateway-
            Params      :   targetEdgeGatewayId - ID of target edge gateway (STRING)
                            targetEdgeGatewayName - Name of target edge gateway (STRING)
                            serviceEngineGroupDetails - Details of service engine group (DICT)
        """
        try:
            logger.debug('Assigning Service Engine Group on target Edge Gateway-{}'.format(targetEdgeGatewayName))

            # Fetching list of service engine groups added in edge gateway
            serviceEngineGroupList = self.getServiceEngineGroupAssignment(targetEdgeGatewayName)
            for seg in serviceEngineGroupList:
                if seg['serviceEngineGroupRef']['name'] == self.serviceEngineGroupName:
                    logger.debug('Already assigned Service Engine Group on target Edge Gateway-{}'.format(
                        targetEdgeGatewayName))
                    return

            # url to assign avi service engine group on target edge gateway
            url = "{}{}".format(vcdConstants.OPEN_API_URL.format(self.ipAddress),
                                  vcdConstants.ASSIGN_SERVICE_ENGINE_GROUP_URI)
            payloadDict = {
                            "minVirtualServices": 0 if serviceEngineGroupDetails['reservationType'] == 'SHARED' else None,
                            "maxVirtualServices": serviceEngineGroupDetails['maxVirtualServices'] if serviceEngineGroupDetails['reservationType'] == 'SHARED' else None,
                            "serviceEngineGroupRef": {
                                "name": self.serviceEngineGroupName,
                                "id": self.serviceEngineGroupId
                            },
                            "gatewayRef": {
                                "name": targetEdgeGatewayName,
                                "id": targetEdgeGatewayId
                            }
                        }
            payloadData = json.dumps(payloadDict)
            self.headers["Content-Type"] = vcdConstants.OPEN_API_CONTENT_TYPE
            # post api call to configure ipsec rules on target edge gateway
            response = self.restClientObj.post(url, self.headers, data=payloadData)
            if response.status_code == requests.codes.accepted:
                # if successful configuration of ipsec rules
                taskUrl = response.headers['Location']
                self._checkTaskStatus(taskUrl)
                logger.debug('Successfully assigned Service Engine Group on target Edge Gateway-{}'.format(targetEdgeGatewayName))
            else:
                errorResponseData = response.json()
                raise Exception("Failed to assign Service Engine Group on target Edge Gateway-{} with error-{}".format(targetEdgeGatewayName, errorResponseData['message']))
        except:
            raise

    @isSessionExpired
    def getDcGroupNetworks(self, dcGroupId):
        """
        Description :   Fetch all networks from the provided DC group
        Parameters  :   dcGroupId - Id of the DC Group (STR)
        Returns     :   resultFetched - List of networks associated with DC Group (LIST)
        """
        try:
            pageSize = vcdConstants.DEFAULT_QUERY_PAGE_SIZE
            base_url = "{}{}".format(
                vcdConstants.OPEN_API_URL.format(self.ipAddress),
                vcdConstants.ALL_ORG_VDC_NETWORKS)
            query = f'&filterEncoded=true&filter=((ownerRef.id=={dcGroupId});(crossVdcNetworkId==null))'

            # Get first page of query
            pageNo = 1
            url = f"{base_url}?page={pageNo}&pageSize={pageSize}&sortAsc=name{query}"
            self.headers["Content-Type"] = vcdConstants.OPEN_API_CONTENT_TYPE

            response = self.restClientObj.get(url, self.headers)
            if not response.status_code == requests.codes.ok:
                raise Exception(
                    f'Error occurred while retrieving DC group networks: {response.json()["message"]}')

            # Store first page result and preapre for second page
            responseContent = response.json()
            resultTotal = responseContent['resultTotal']
            resultFetched = responseContent['values']
            pageNo += 1

            # Return if results are empty
            if resultTotal == 0:
                return []

            # Query second page onwards until resultTotal is reached
            while len(resultFetched) < resultTotal:
                url = f"{base_url}?page={pageNo}&pageSize={pageSize}&sortAsc=name{query}"
                self.headers["Content-Type"] = vcdConstants.OPEN_API_CONTENT_TYPE
                response = self.restClientObj.get(url, self.headers)
                if not response.status_code == requests.codes.ok:
                    raise Exception(
                        f'Error occurred while retrieving DC group networks: {response.json()["message"]}')

                responseContent = response.json()
                resultFetched.extend(responseContent['values'])
                resultTotal = responseContent['resultTotal']
                logger.debug(f'DC group networks result pageSize = {len(resultFetched)}')
                pageNo += 1

            logger.debug(f'Total DC group networks count = {len(resultFetched)}')
            logger.debug(f'DC group networks successfully retrieved')

            return resultFetched

        except Exception as e:
            logger.error(f'Error occurred while retrieving Named Disks: {e}')
            raise

    def getTargetEntitiesToDcGroupMap(self):
        """
        Description :   Map entities like Org VDC and Org VDC network to DC groups which they are part of.
        Returns     :   dict with with key as entity ID(Org VDC/Network) and value as set of DC
                        group IDs associated with it (DICT)
        """
        dcGroupsIds = self.rollback.apiData.get('OrgVDCGroupID')
        logger.debug('dcGroupsIds {}'.format(dcGroupsIds))
        dcGroups = self.getOrgVDCGroup()
        dcGroups = {dcGroup['id']: dcGroup for dcGroup in dcGroups}

        targetEntitiesToDcGroupMap = defaultdict(set)
        for dcGroupId in dcGroupsIds.values():
            # Collect Org VDC and all DC Groups associated with it.
            for vdc in dcGroups.get(dcGroupId, {}).get('participatingOrgVdcs', []):
                targetEntitiesToDcGroupMap[vdc['vdcRef']['id']].add(dcGroupId)

            # Create Org VDC network to DC group dictionary. One network should
            # belong to only one Network
            dcGroupNetworks = self.getDcGroupNetworks(dcGroupId)
            for network in dcGroupNetworks:
                targetEntitiesToDcGroupMap[network['id']] = {dcGroupId}

        logger.debug(f'targetEntitiesToDcGroupMap {targetEntitiesToDcGroupMap}')
        return {key: frozenset(value) for key, value in targetEntitiesToDcGroupMap.items()}

    def getDfwRuleScope(self, l3rule, targetEntitiesToDcGroupMap, sourceToTargetOrgNetIds, sourceDfwSecurityGroups):
        """
        Description :   Provides a set of DC groups on which DFW rule is to be created
                        based upon Org VDC networks and AppliedTO section in rule
        Parameters  :   l3rule - DFW rule from source Org VDC (DICT)
                        targetEntitiesToDcGroupMap : Map of entities like Org VDC and Org VDC network to DC groups
                            which they are part of (DICT)
        Returns     :   Set of DC group IDs (SET)
        """
        def all_networks(entities):
            """Returns list of network objects used in entites. If any other object is present in entities return empty list """
            entities = entities if isinstance(entities, list) else [entities]
            networks = set()
            for entity in entities:
                if entity['type'] == 'Network':
                    networks.add(entity['value'])

                elif entity['type'] == 'SecurityGroup':
                    sourceGroup = sourceDfwSecurityGroups[entity['value']]
                    if sourceGroup.get('dynamicMemberDefinition'):
                        return list()

                    if not sourceGroup.get('member'):
                        continue

                    includeMembers = (sourceGroup['member'] if isinstance(sourceGroup['member'], list) else [sourceGroup['member']])
                    for member in includeMembers:
                        if member['type']['typeName'] == 'Network':
                            networks.add(member['objectId'])
                        else:
                            return list()

                else:
                    return list()

            return networks

        data = self.rollback.apiData

        # Case 1
        # If rule has only Org VDC networks(directly or in Security groups),
        # scope of rule will be only DC group to which that network is attached.
        # For this network only rule, only one DC group should match. "appliedToList" parameter from rule is ignored.
        sourceNetworks = list()
        if l3rule.get('sources', {}).get('source'):
             sourceNetworks.extend(all_networks(l3rule['sources']['source']))

        if l3rule.get('destinations', {}).get('destination'):
            sourceNetworks.extend(all_networks(l3rule['destinations']['destination']))

        targetAppliedToScope = set()
        for net in sourceNetworks:
            targetNetworkId = sourceToTargetOrgNetIds[net]
            targetAppliedToScope.update(targetEntitiesToDcGroupMap[targetNetworkId])
        logger.debug(f'new scope {targetAppliedToScope}')

        if targetAppliedToScope:
            if len(targetAppliedToScope) == 1:
                return targetAppliedToScope
            else:
                raise Exception('Invalid DFW rule {}: Network objects in rule belongs to different DC groups'.format(
                    l3rule.get('name')))

        # Case 2
        # If network object is clubbed with other firewall objects check for "appliedToList" scope as per below criteria
        # 1. NSX-V rules with an Org VDC scope will be migrated to all target DC Groups that contain this Org VDC.
        # 2. NSX-V rules with Org VDC network scope will be migrated only to DC Group that contains this network.
        if not l3rule.get('appliedToList'):
            raise Exception('Invalid "appliedTo" for DFW rule {}'.format(l3rule.get('name')))

        sourceAppliedToScope = (
            l3rule['appliedToList']['appliedTo']
            if isinstance(l3rule['appliedToList']['appliedTo'], list)
            else [l3rule['appliedToList']['appliedTo']]
        )

        targetAppliedToScope = set()
        for item in sourceAppliedToScope:
            # NSX-V rules with an Org VDC scope will be migrated to all target DC Groups that contain this Org VDC.
            if item['type'] == 'VDC':
                if not item['value'] == data['sourceOrgVDC']['@id'].split(':')[-1]:
                    raise Exception('Invalid "appliedTo" for DFW rule {}'.format(l3rule.get('name')))
                targetAppliedToScope.update(targetEntitiesToDcGroupMap[data['targetOrgVDC']['@id']])

            # NSX-V rules with Org VDC network scope will be migrated only to DC Group that contains this network.
            elif item['type'] == 'Network':
                targetNetworkId = sourceToTargetOrgNetIds[item['value']]
                if not targetNetworkId:
                    raise Exception('Invalid "appliedTo" for DFW rule {}'.format(l3rule.get('name')))
                targetAppliedToScope.update(targetEntitiesToDcGroupMap[targetNetworkId])

        return targetAppliedToScope

    @description('Configuring source DFW rules in Target VDC groups')
    @remediate
    def configureDFW(self, vcdObjList, sourceOrgVDCId):
        """
        Description :   Configuring source DFW rules in Target VDC groups
        Parameters  :   vcdObjList - List of objects of vcd operations class (LIST)
                        sourceOrgVDCId - ID of source orgVDC(NSX ID format not URN) (STR)
        """
        try:
            if not self.rollback.apiData.get('OrgVDCGroupID'):
                return

            # Acquire lock as dc groups can be common and one thread should configure dfw at a time
            self.lock.acquire(blocking=True)
            logger.info("Configuring DFW Services in VDC groups")

            # getting all the L3 DFW rules
            allLayer3Rules = self.getDistributedFirewallRules(sourceOrgVDCId, ruleType='non-default')
            if not allLayer3Rules:
                logger.debug('DFW rules are not configured')
                return

            # sourceToTargetOrgNetIds and targetEntitiesToDcGroupMap is required to identify scope of rule
            sourceToTargetOrgNetIds = {
                vcdObj.rollback.apiData["sourceOrgVDCNetworks"][
                    targetNet[:-4] if targetNet.endswith('-v2t') else targetNet]['id']: targetNetMetadata['id']
                for vcdObj in vcdObjList
                for targetNet, targetNetMetadata in vcdObj.rollback.apiData["targetOrgVDCNetworks"].items()
            }
            targetEntitiesToDcGroupMap = self.getTargetEntitiesToDcGroupMap()

            logger.debug(f'sourceToTargetOrgNetIds {sourceToTargetOrgNetIds}')

            # Collect pre-configured DFW objects.
            applicationPortProfilesList = self.getApplicationPortProfiles()
            sourceDfwSecurityGroups = self.getSourceDfwSecurityGroups()
            allFirewallGroups = self.fetchFirewallGroupsByDCGroup()
            self.getTargetSecurityTags()
            dfwURLs = self.getDfwUrls()

            if not self.rollback.executionResult.get("configureTargetVDC"):
                self.rollback.executionResult["configureTargetVDC"] = {}
            self.rollback.executionResult["configureTargetVDC"]["configureDFW"] = False
            self.saveMetadataInOrgVdc()

            for l3rule in allLayer3Rules:
                logger.debug('RULE_NAME_{}'.format(l3rule['name']))
                if self.rollback.apiData.get(l3rule['@id']):
                    continue

                # Rule will be applied to all DC groups identified by ruleScopedDcGroups
                ruleScopedDcGroups = self.getDfwRuleScope(
                    l3rule, targetEntitiesToDcGroupMap, sourceToTargetOrgNetIds, sourceDfwSecurityGroups)

                logger.debug(ruleScopedDcGroups)

                # Configure firewall groups for source/destination objects for each DC group identified
                # by ruleScopedDcGroups
                sourceFirewallGroupObjects = destFirewallGroupObjects = dict()
                if l3rule.get('sources', {}).get('source'):
                    sources = (
                        l3rule['sources']['source']
                        if isinstance(l3rule['sources']['source'], list)
                        else [l3rule['sources']['source']])
                    sourceFirewallGroupObjects = self.configureDFWgroups(
                        sources, l3rule['@id'], allFirewallGroups, ruleScopedDcGroups, sourceToTargetOrgNetIds,
                        targetEntitiesToDcGroupMap, sourceDfwSecurityGroups, source=True)
                if l3rule.get('destinations', {}).get('destination'):
                    destinations = (
                        l3rule['destinations']['destination']
                        if isinstance(l3rule['destinations']['destination'], list)
                        else [l3rule['destinations']['destination']])
                    destFirewallGroupObjects = self.configureDFWgroups(
                        destinations, l3rule['@id'], allFirewallGroups, ruleScopedDcGroups, sourceToTargetOrgNetIds,
                        targetEntitiesToDcGroupMap, sourceDfwSecurityGroups, source=False)

                # Preparing payload with parameters which will be common in all DC groups
                # source firewall groups, destination firewall groups will added as per scope of rule
                payloadDict = {
                    'name':
                        l3rule['name'] if l3rule['name'] == f"rule-{l3rule['@id']}"
                        else f"{l3rule['name']}-{l3rule['@id']}",
                    'enabled': True if l3rule['@disabled'] == 'false' else 'false',
                    'action': 'ALLOW' if l3rule['action'] == 'allow' else 'DROP',
                    'logging': 'true' if l3rule['@logged'] == 'true' else 'false',
                    'ipProtocol':
                        'IPV4' if l3rule['packetType'] == 'ipv4'
                        else 'IPV6' if l3rule['packetType'] == 'ipv6'
                        else 'IPV4_IPV6',
                    'direction':
                        'OUT' if l3rule['direction'] == 'out'
                        else 'IN' if l3rule['direction'] == 'in'
                        else 'IN_OUT',
                }

                # updating the payload with application port profiles
                # checking for the application key in firewallRule
                applicationServicesList = list()
                networkContextProfilesList = list()
                if l3rule.get('services'):
                    if l3rule['services'].get('service'):
                        layer3AppServices = self.getApplicationServicesDetails(sourceOrgVDCId)
                        allNetworkContextProfilesList = self.getNetworkContextProfiles()
                        # list instance of application services
                        firewallRules = l3rule['services']['service'] if isinstance(l3rule['services']['service'], list) else [l3rule['services']['service']]
                        # iterating over the application services
                        for applicationService in firewallRules:
                            for service in layer3AppServices:
                                if applicationService.get('protocolName'):
                                    if applicationService['protocolName'] == 'TCP' or applicationService['protocolName'] == 'UDP':
                                        protocol_name, port_id = self._searchApplicationPortProfile(
                                            applicationPortProfilesList, applicationService['protocolName'],
                                            applicationService['destinationPort'])
                                        applicationServicesList.append({'name': protocol_name, 'id': port_id})
                                    else:
                                        # iterating over the application port profiles
                                        for value in applicationPortProfilesList:
                                            if value['name'] == vcdConstants.IPV6ICMP:
                                                protocol_name, port_id = value['name'], value['id']
                                                applicationServicesList.append(
                                                    {'name': protocol_name, 'id': port_id})
                                    break
                                if service['objectId'] == applicationService['value']:
                                    if service['layer'] == 'layer3' or service['layer'] == 'layer4':
                                        if applicationService['name'] != 'FTP' and applicationService['name'] != 'TFTP':
                                            if service['element']['applicationProtocol'] == 'TCP' or \
                                                    service['element']['applicationProtocol'] == 'UDP':
                                                protocol_name, port_id = self._searchApplicationPortProfile(applicationPortProfilesList, service['element']['applicationProtocol'], service['element']['value'])
                                                applicationServicesList.append({'name': protocol_name, 'id': port_id})
                                        else:
                                            # protocol_name, port_id = [[values['name'], values['id']] for values in applicationPortProfilesList if values['name'] == 'FTP' or values['name'] == 'TFTP']
                                            for values in applicationPortProfilesList:
                                                if values['name'] == applicationService['name']:
                                                    applicationServicesList.append({'name': values['name'], 'id': values['id']})
                                        # if protocol is IPV6ICMP
                                        if service['element']['applicationProtocol'] == 'IPV6ICMP':
                                            # iterating over the application port profiles
                                            for value in applicationPortProfilesList:
                                                if value['name'] == vcdConstants.IPV6ICMP:
                                                    protocol_name, port_id = value['name'], value['id']
                                                    applicationServicesList.append({'name': protocol_name, 'id': port_id})
                                        # if protocal is IPV4ICMP
                                        if service['element']['applicationProtocol'] == 'ICMP':
                                            for value in applicationPortProfilesList:
                                                if value['name'] == service['name'] or value['name'] == service['name'] + ' Request':
                                                    applicationServicesList.append({'name': value['name'], 'id': value['id']})
                                    if service['layer'] == 'layer7':
                                        for contextProfile in allNetworkContextProfilesList.values():
                                            if service['element']['appGuidName'] == contextProfile['name'] or applicationService['name'] == contextProfile['name']:
                                                networkContextProfilesList.append({'name': contextProfile['name'], 'id': contextProfile['id']})
                        payloadDict['applicationPortProfiles'] = applicationServicesList
                        payloadDict['networkContextProfiles'] = networkContextProfilesList
                else:
                    payloadDict['applicationPortProfiles'] = applicationServicesList
                    payloadDict['networkContextProfiles'] = networkContextProfilesList

                # Create Rule
                for dcGroupId in ruleScopedDcGroups:
                    if len(networkContextProfilesList) > 1 and len(applicationServicesList) >= 1:
                        self.thread.spawnThread(
                            self.putDfwMultipleL7Rules, networkContextProfilesList, dfwURLs[dcGroupId], payloadDict,
                            l3rule['name'], dcGroupId, sourceFirewallGroupObjects, destFirewallGroupObjects)
                    else:
                        self.thread.spawnThread(
                            self.putDfwPolicyRules, dfwURLs[dcGroupId], payloadDict, l3rule['name'], dcGroupId,
                            sourceFirewallGroupObjects, destFirewallGroupObjects)

                # Halting the main thread till all the threads have completed their execution
                self.thread.joinThreads()
                if self.thread.stop():
                    raise Exception('Failed to create distributed firewall rule')
                self.rollback.apiData[l3rule['@id']] = True

        except DfwRulesAbsentError as e:
            logger.debug(e)

        finally:
            try:
                # Releasing the lock
                self.lock.release()
                logger.debug("Lock released by thread - '{}'".format(threading.currentThread().getName()))
            except RuntimeError:
                pass

    @isSessionExpired
    def getDfwUrls(self):
        """
        Description :   Get DFW policy and form URL
        """
        dfwURLs = dict()
        for dcGroupId in self.rollback.apiData.get('OrgVDCGroupID').values():
            policyResponseDict = self.getDfwPolicy(dcGroupId)
            if policyResponseDict is None:
                raise Exception('DFW policy not found')

            dfwURL = '{}{}{}{}'.format(
                vcdConstants.OPEN_API_URL.format(self.ipAddress),
                vcdConstants.GET_VDC_GROUP_BY_ID.format(dcGroupId),
                vcdConstants.ENABLE_DFW_POLICY,
                vcdConstants.GET_DFW_RULES.format(policyResponseDict['defaultPolicy']['id']))

            dfwURLs[dcGroupId] = dfwURL

        return dfwURLs

    def getDfwPolicy(self, orgvDCgroupId):
        """
        Description :   Get dfw policies by vdc group ID
        Parameters  :   orgvDCgroupId - Id of DC group (STR)
        Returns     :   Policy configured on DC group (DICT)
        """
        # URL to get dfw policies by vdc group ID
        url = '{}{}{}'.format(
            vcdConstants.OPEN_API_URL.format(self.ipAddress),
            vcdConstants.GET_VDC_GROUP_BY_ID.format(orgvDCgroupId),
            vcdConstants.ENABLE_DFW_POLICY)
        header = {'Authorization': self.headers['Authorization'],
                  'Accept': vcdConstants.VCD_API_HEADER}
        response = self.restClientObj.get(url, header)
        if response.status_code == requests.codes.ok:
            return response.json()

        raise Exception('Failed to get DFW policies - {}'.format(response.json()['message']))

    def getDfwPolicyRules(self, dfwURL):
        """
        Description :   Get DFW policy rules present on DC group
        Parameters  :   dfwURL : URL of DFW policy by ID (STR)
        Returns     :   List of rules present (LIST)
        """
        header = {'Authorization': self.headers['Authorization'],
                  'Accept': vcdConstants.VCD_API_HEADER}
        # get api call to retrieve firewall info of target edge gateway
        response = self.restClientObj.get(dfwURL, header)
        if response.status_code == requests.codes.ok:
            # successful retrieval of firewall info
            responseDict = response.json()
            return responseDict['values']

        raise Exception('Failed to get previously configured rules - {}'.format(response.json()['message']))

    def putDfwPolicyRules(
            self, dfwURL, payloadDict, ruleName, dcGroupId, sourceFirewallGroupObjects=None,
            destFirewallGroupObjects=None, defaultRule=False):
        """
        Description :   Create DFW policy rule by appending exsisting rules. If default rule is getting configured,
                        remove all existing rules and put only default.
        Parameters  :   dfwURL - URL of DFW policy by ID (STR)
                        payloadDict - payload to create a DFW rule (DICT)
                        ruleName - Rule from source side (DICT)
                        dcGroupId - DC group where rule is getting created (STR)
                        multipleL7 - Specifies rule has L7 profiles (BOOL)
                        defaultRule - True when default rule is configured (BOOL)
        """
        # Creating new variable for payload as with threading reference of payloadDict remains same for each thread
        payload = {
            'sourceFirewallGroups': sourceFirewallGroupObjects.get(dcGroupId) if sourceFirewallGroupObjects else None,
            'destinationFirewallGroups': destFirewallGroupObjects.get(dcGroupId) if destFirewallGroupObjects else None,
            **payloadDict
        }

        # When default rule is getting configured, do not collect existing rules.
        # Default rule will replace all previous rules
        userDefinedRulesList = [] if defaultRule else self.getDfwPolicyRules(dfwURL)

        # If default rule is already configured, put new rule before default rule otherwise put new rule in the end
        if self.rollback.apiData.get('DfwDefaultRule', {}).get(dcGroupId):
            userDefinedRulesList.insert(-1, payload)
        else:
            userDefinedRulesList.append(payload)

        self.headers['Content-Type'] = 'application/json'
        response = self.restClientObj.put(
            dfwURL, self.headers,
            data=json.dumps({'values': userDefinedRulesList})
        )
        if not response.status_code == requests.codes.accepted:
            raise Exception('Failed to create DFW rule on target - {}'.format(response.json()['message']))

        self._checkTaskStatus(taskUrl=response.headers['Location'])
        logger.debug('DFW rule {} created successfully on {}.'.format(ruleName, dcGroupId))

    def putDfwMultipleL7Rules(
            self, networkContextProfilesList, dfwURL, payloadDict, ruleName, dcGroupId,
            sourceFirewallGroupObjects, destFirewallGroupObjects):
        for networkContextProfiles in networkContextProfilesList:
            payload = {**payloadDict}
            payload['networkContextProfiles'] = [networkContextProfiles]
            self.putDfwPolicyRules(
                dfwURL, payload, ruleName, dcGroupId, sourceFirewallGroupObjects, destFirewallGroupObjects)
        logger.debug('DFW rule {} with multiple L7 service created successfully on {}.'.format(
            ruleName, dcGroupId))

    def deleteDfwPolicyRules(self, policyID, dcGroupId):
        """
        Description :   Delete all DFW policy rules
        Parameters  :   policyID - ID of DFW policy (STR)
                        dcGroupId - DC group where rule is getting created (STR)
        """
        dfwURL = '{}{}{}{}'.format(
            vcdConstants.OPEN_API_URL.format(self.ipAddress),
            vcdConstants.GET_VDC_GROUP_BY_ID.format(dcGroupId),
            vcdConstants.ENABLE_DFW_POLICY,
            vcdConstants.GET_DFW_RULES.format(policyID))
        self.headers['Content-Type'] = 'application/json'
        response = self.restClientObj.put(
            dfwURL, self.headers,
            data=json.dumps({'values': []})
        )
        if not response.status_code == requests.codes.accepted:
            raise Exception('Failed to delete DFW rules on target - {}'.format(response.json()['message']))

        self._checkTaskStatus(taskUrl=response.headers['Location'])
        logger.debug(f"All DFW rules deleted from {dcGroupId}")

    def configureDfwDefaultRule(self, sourceOrgVDCId):
        """
        Description :   Configure DFW default rule on DC groups associated with Org VDC.
        Parameters  :   sourceOrgVDCId - ID of source orgVDC(NSX ID format not URN) (STR)
        """
        try:
            if not self.rollback.apiData.get('OrgVDCGroupID'):
                return

            # Acquire lock as dc groups can be common in different org vdc's
            self.lock.acquire(blocking=True)

            dcGroupIds = self.rollback.apiData['OrgVDCGroupID'].values()
            rule = self.getDistributedFirewallRules(sourceOrgVDCId, ruleType='default')
            if not rule:
                logger.debug(f'Default rule not present on {sourceOrgVDCId}')
                return

            logger.info('Configuring DFW default rule')
            payloadDict = {
                'name': 'Default',
                'enabled': True if rule['@disabled'] == 'false' else False,
                'action': 'ALLOW' if rule['action'] == 'allow' else 'DROP',
                'logging': True if rule['@logged'] == 'true' else False,
                'ipProtocol':
                    'IPV4' if rule['packetType'] == 'ipv4'
                    else 'IPV6' if rule['packetType'] == 'ipv6'
                    else 'IPV4_IPV6',
                'direction':
                    'OUT' if rule['direction'] == 'out'
                    else 'IN' if rule['direction'] == 'in'
                    else 'IN_OUT',
            }
            for dcGroupId in dcGroupIds:
                if self.rollback.apiData.get('DfwDefaultRule', {}).get(dcGroupId):
                    continue

                policyResponseDict = self.getDfwPolicy(dcGroupId)
                if policyResponseDict is None:
                    continue

                dfwURL = '{}{}{}{}'.format(
                    vcdConstants.OPEN_API_URL.format(self.ipAddress),
                    vcdConstants.GET_VDC_GROUP_BY_ID.format(dcGroupId),
                    vcdConstants.ENABLE_DFW_POLICY,
                    vcdConstants.GET_DFW_RULES.format(policyResponseDict['defaultPolicy']['id']))

                userDefinedRules = self.getDfwPolicyRules(dfwURL)
                if len(userDefinedRules) > 1:
                    raise Exception("Distributed firewall rules are present. Not adding default rule")
                elif len(userDefinedRules) == 1:
                    if all(
                            userDefinedRules[0].get(param) == payloadDict.get(param)
                            for param in [
                                'enabled', 'action', 'direction', 'ipProtocol', 'sourceFirewallGroups',
                                'destinationFirewallGroups', 'applicationPortProfiles', 'networkContextProfiles'
                            ]):
                        logger.debug(f'Default rule already configured on {dcGroupId}')
                    else:
                        self.putDfwPolicyRules(dfwURL, payloadDict, 'Default', dcGroupId, defaultRule=True)
                else:
                    self.putDfwPolicyRules(dfwURL, payloadDict, 'Default', dcGroupId, defaultRule=True)

                if not self.rollback.apiData.get('DfwDefaultRule'):
                    self.rollback.apiData['DfwDefaultRule'] = dict()
                self.rollback.apiData['DfwDefaultRule'][dcGroupId] = True
                self.saveMetadataInOrgVdc(force=True)

        except DfwRulesAbsentError as e:
            logger.debug(e)

        finally:
            try:
                # Releasing the lock
                self.lock.release()
                logger.debug("Lock released by thread - '{}'".format(threading.currentThread().getName()))
            except RuntimeError:
                pass

    @isSessionExpired
    def fetchFirewallGroups(self, urlFilter=None):
        """
        Description :   Fetch all the firewall groups from vCD
        Parameters  :   urlFilter - Optional filter to fetch specific set of firewall groups (STR)
        """
        try:
            firewallGroupsUrl = "{}{}".format(vcdConstants.OPEN_API_URL.format(self.ipAddress),
                                              vcdConstants.FIREWALL_GROUPS_SUMMARY)
            url = "{}{}".format(firewallGroupsUrl, f"?{urlFilter}" if urlFilter else '')
            response = self.restClientObj.get(url, self.headers)
            # Fetching firewall groups summary
            firewallGroupsSummary = []
            if response.status_code == requests.codes.ok:
                logger.debug("Retrieved firewall groups details successfully")
                responseDict = response.json()
                resultTotal = responseDict['resultTotal']
                pageNo = 1
                pageSizeCount = 0
            else:
                response = response.json()
                raise Exception(
                    "Failed to fetch firewall group summary from target - {}".format(response['message']))

            while resultTotal > 0 and pageSizeCount < resultTotal:
                url = "{}?page={}&pageSize={}{}&sortAsc=name".format(
                    firewallGroupsUrl, pageNo, vcdConstants.FIREWALL_GROUPS_SUMMARY_PAGE_SIZE,
                    f"&{urlFilter}" if urlFilter else '')
                getSession(self)
                response = self.restClientObj.get(url, self.headers)
                if response.status_code == requests.codes.ok:
                    responseDict = response.json()
                    firewallGroupsSummary.extend(responseDict['values'])
                    pageSizeCount += len(responseDict['values'])
                    logger.debug('firewall group summary result pageSize = {}'.format(pageSizeCount))
                    pageNo += 1
                    resultTotal = responseDict['resultTotal']
                else:
                    response = response.json()
                    raise Exception(
                        "Failed to fetch firewall group summary from target - {}".format(response['message']))
            return firewallGroupsSummary
        except:
            raise

    def fetchFirewallGroupsByDCGroup(self):
        """
        Description: Fetch all the firewall groups from vCD
        """
        orgvDCgroupIds = self.rollback.apiData['OrgVDCGroupID'].values() if self.rollback.apiData.get(
            'OrgVDCGroupID') else []

        firewallGroupsSummary = self.fetchFirewallGroups()
        firewallGroupsSummary = list(filter(
            lambda firewallGroup: firewallGroup['ownerRef']['id'] in orgvDCgroupIds, firewallGroupsSummary
        ))

        firewallGroups = defaultdict(dict)
        for group in firewallGroupsSummary:
            groupType = group['typeValue'] if float(self.version) >= float(vcdConstants.API_VERSION_ANDROMEDA) else group['type']
            firewallGroups[group['ownerRef']['id']].update({
                f"{groupType}-{group['name']}": {'id': group['id']}
            })

        return firewallGroups

    def getTargetSecurityTags(self, vmDetails=True):
        """
        Description : Fetch all the security tags from target
        Parameters  : vmDetails - False when only tag names are to be listed and associated VMs will not be collected.
        """
        if float(self.version) < float(vcdConstants.API_VERSION_ANDROMEDA):
            return

        base_url = "{}securityTags/values?links=true".format(
            vcdConstants.OPEN_API_URL.format(self.ipAddress))
        headers = {
            'X-VMWARE-VCLOUD-TENANT-CONTEXT': self.rollback.apiData['Organization']['@id'].split(':')[-1],
            **self.headers
        }
        response = self.restClientObj.get(base_url, headers)
        # Fetching security tags summary
        securityTags = []
        if response.status_code == requests.codes.ok:
            logger.debug("Retrieved security tags details successfully")
            responseDict = response.json()
            resultTotal = responseDict['resultTotal']
            pageNo = 1
            pageSizeCount = 0
        else:
            response = response.json()
            raise Exception(
                "Failed to fetch security tag summary from target - {}".format(response['message']))

        while resultTotal > 0 and pageSizeCount < resultTotal:
            url = "{}?page={}&pageSize={}".format(base_url, pageNo,
                                                  vcdConstants.FIREWALL_GROUPS_SUMMARY_PAGE_SIZE)
            response = self.restClientObj.get(url, headers)
            if response.status_code == requests.codes.ok:
                responseDict = response.json()
                securityTags.extend(responseDict['values'])
                pageSizeCount += len(responseDict['values'])
                logger.debug('security tag summary result pageSize = {}'.format(pageSizeCount))
                pageNo += 1
                resultTotal = responseDict['resultTotal']
            else:
                response = response.json()
                raise Exception(
                    "Failed to fetch security tag summary from target - {}".format(response['message']))

        if vmDetails:
            self.dfwSecurityTags.update({
                tag['tag']: self.getTargetSecurityTagMembers(tag['tag'])
                for tag in securityTags
            })
        else:
            self.dfwSecurityTags.update({
                tag['tag']: None
                for tag in securityTags
            })
        return self.dfwSecurityTags

    def getTargetSecurityTagMembers(self, tagName):
        """
        Description: Fetch all the associated VMs with tag from vCD
        """
        base_url = "{}securityTags/entities".format(
            vcdConstants.OPEN_API_URL.format(self.ipAddress))
        query_filter = f'&filterEncoded=true&filter=tag=={tagName}'
        url = f"{base_url}?page=1&pageSize={vcdConstants.FIREWALL_GROUPS_SUMMARY_PAGE_SIZE}{query_filter}"
        response = self.restClientObj.get(url, self.headers)

        # Fetching associated VMs with tag summary
        vms = []
        if response.status_code == requests.codes.ok:
            logger.debug(f"Retrieved associated VMs with tag {tagName} details successfully")
            responseDict = response.json()
            resultTotal = responseDict['resultTotal']
            pageNo = 1
            pageSizeCount = 0
        else:
            response = response.json()
            raise Exception("Failed to fetch associated VMs with tag {} summary from target - {}".format(
                tagName, response['message']))

        while resultTotal > 0 and pageSizeCount < resultTotal:
            url = f"{base_url}?page={pageNo}&pageSize={vcdConstants.FIREWALL_GROUPS_SUMMARY_PAGE_SIZE}{query_filter}"
            response = self.restClientObj.get(url, self.headers)
            if response.status_code == requests.codes.ok:
                responseDict = response.json()
                vms.extend(responseDict['values'])
                pageSizeCount += len(responseDict['values'])
                logger.debug('associated VMs with tag {} summary result pageSize = {}'.format(
                    tagName, pageSizeCount))
                pageNo += 1
                resultTotal = responseDict['resultTotal']
            else:
                response = response.json()
                raise Exception("Failed to fetch associated VMs with tag {} summary from target - {}".format(
                    tagName, response['message']))

        return [vm['id'] for vm in vms]

    def deleteSecurityTag(self, name):
        """
        Description :   Delete security tag
        Parameters  :   name - name of tag to be deleted (STR)
        """
        url = f"{vcdConstants.OPEN_API_URL.format(self.ipAddress)}securityTags/tag"
        payload = json.dumps({
            'tag': name,
            'entities': [],
        })
        self.headers['Content-Type'] = 'application/json'
        response = self.restClientObj.put(url, self.headers, data=payload)
        if response.status_code == requests.codes.no_content:
            logger.debug(f"Security Tag deleted: {name}")
        else:
            raise Exception(f"Failed to delete Security Tag '{name}': {response.json()['message']}")

    def putSecurityTag(self, name, vms):
        """
        Description :   Create security tag
        Parameters  :   name - name of tag to be created (STR)
                        vms - list of VMs to be associated with tag (LIST)
        """
        if name in self.dfwSecurityTags:
            return

        url = f"{vcdConstants.OPEN_API_URL.format(self.ipAddress)}securityTags/tag"
        payload = json.dumps({
            'tag': name,
            'entities': vms,
        })
        self.headers['Content-Type'] = 'application/json'
        response = self.restClientObj.put(url, self.headers, data=payload)
        if response.status_code == requests.codes.no_content:
            logger.debug(f"Security Tag created: {name}")
            self.dfwSecurityTags[name] = vms
            self.rollback.apiData['SecurityTags'] = self.rollback.apiData.get('SecurityTags', []) + [name]
            self.saveMetadataInOrgVdc()
        else:
            raise Exception(f"Failed to create Security Tag '{name}': {response.json()['message']}")

    @isSessionExpired
    def securityTagsRollback(self):
        """
        Description :   Rollback task to delete all security tags
        """
        if not (
                isinstance(self.rollback.metadata.get("configureTargetVDC", {}).get("configureDFW"), bool) or
                isinstance(self.rollback.metadata.get("configureTargetVDC", {}).get("configureSecurityTags"), bool)):
            return

        if not self.rollback.apiData.get('SecurityTags'):
            return

        logger.info('Removing DFW security tags')
        for tag in self.rollback.apiData['SecurityTags']:
            self.deleteSecurityTag(tag)

    @description('Creating DFW security tags')
    @remediate
    def configureSecurityTags(self):
        """
        Create source Security tags on target side
        """
        if float(self.version) < float(vcdConstants.API_VERSION_ANDROMEDA):
            return

        if not self.rollback.apiData.get('OrgVDCGroupID'):
            return

        logger.info('Creating DFW security tags')
        sourceOrgVdcName = self.rollback.apiData['sourceOrgVDC']['@name']
        securityTags = self.getSourceDfwSecurityTags()
        for tag in securityTags.values():
            self.putSecurityTag(f"{sourceOrgVdcName}_{tag['name']}", tag['members'])

    @isSessionExpired
    def getSourceDfwSecurityTags(self, vmDetails=True):
        """
        Description : Fetch all the security tags from source
        Parameters  : vmDetails - False when only tag names are to be listed and associated VMs will not be collected.
        """
        logger.debug('Fetching DFW security tags')
        url = "{}{}".format(
            vcdConstants.XML_VCD_NSX_API.format(self.ipAddress),
            'services/securitytags/tag/scope/{}'.format(self.rollback.apiData['sourceOrgVDC']['@id'].split(':')[-1])
        )
        response = self.restClientObj.get(url, self.headers)
        responseDict = self.vcdUtils.parseXml(response.content)
        if not response.status_code == requests.codes.ok:
            raise Exception('Unable to fetch Security Tags {}'.format(responseDict.get('Error', {}).get('@message')))

        securityTags = []
        if responseDict.get('securityTags'):
            securityTags = (
                responseDict['securityTags']['securityTag']
                if isinstance(responseDict['securityTags']['securityTag'], list)
                else [responseDict['securityTags']['securityTag']])

        securityTags = {
            tag['objectId']: {
                'id': tag['objectId'],
                'name': tag['name'],
                'members': self.getSourceSecurityTagMembers(tag['objectId'], tag['name']) if vmDetails else None,
            }
            for tag in securityTags
        }
        return securityTags

    @isSessionExpired
    def getSourceSecurityTagMembers(self, tag_id, tag_name):
        """
        Collects members associated with source security tag
        """
        url = "{}{}".format(
            vcdConstants.XML_VCD_NSX_API.format(self.ipAddress),
            'services/securitytags/tag/{}/vm'.format(tag_id)
        )

        response = self.restClientObj.get(url, self.headers)
        responseDict = self.vcdUtils.parseXml(response.content)
        if not response.status_code == requests.codes.ok:
            raise Exception(f"Unable to fetch Security Tag {tag_name}: {responseDict.get('Error', {}).get('@message')}")

        if responseDict.get('basicinfolist'):
            vms = (
                responseDict['basicinfolist']['basicinfo']
                if isinstance(responseDict['basicinfolist']['basicinfo'], list)
                else [responseDict['basicinfolist']['basicinfo']])
            return [
                f"urn:vcloud:vm:{vm['objectId']}"
                for vm in vms
                if vm['objectTypeName'] == 'VirtualMachine'
            ]
        return []

    def createDfwFirewallGroup(self, payload, allFirewallGroups, groupType, ruleObjects):
        """
        Description :   Create a firewall group(Static/dynamic/ipset) on DC group
        Parameters  :   payload : details of firewall group to be created (DICT)
                        allFirewallGroups : List of all existing firewall groups (LIST)
                        groupType : Type of group as identified by API response
        Returns     :   ID of firewall group created
        """
        # Skip if firewall groups is already present
        nameKey = f"{groupType}-{payload['name']}"
        if allFirewallGroups[payload['ownerRef']['id']].get(nameKey):
            logger.debug(f"Firewall group already present: {payload['name']} on {payload['ownerRef']['id']}")
            ruleObjects.append({'id': allFirewallGroups[payload['ownerRef']['id']][nameKey]['id']})
            return

        firewallGroupUrl = "{}{}".format(
            vcdConstants.OPEN_API_URL.format(self.ipAddress),
            vcdConstants.CREATE_FIREWALL_GROUP)
        self.headers['Content-Type'] = 'application/json'
        response = self.restClientObj.post(firewallGroupUrl, self.headers, data=json.dumps(payload))

        if response.status_code == requests.codes.accepted:
            firewallGroup = self._checkTaskStatus(taskUrl=response.headers['Location'], returnOutput=True)
            logger.debug(f"Firewall Group created: {payload['name']}({firewallGroup}) on {payload['ownerRef']['id']}")
            allFirewallGroups[payload['ownerRef']['id']].update({
                nameKey: {'id': f'urn:vcloud:firewallGroup:{firewallGroup}'}
            })
            ruleObjects.append({'id': f"urn:vcloud:firewallGroup:{firewallGroup}"})
            return

        raise Exception('Failed to create Firewall group - {}'.format(response.json()['message']))

    @description('Increase the scope of the network to OrgVDC group')
    @remediate
    def increaseScopeforNetworks(self, rollback=False):
        """
        Description: Increase the scope of the network to OrgVDC group
        parameter:  rollback- True to decrease the scope of networks from NSX-T ORg VDC
        """
        try:
            # Acquiring thread lock
            self.lock.acquire(blocking=True)
            # Check if services configuration or network switchover was performed or not
            if rollback and not self.rollback.metadata.get("configureTargetVDC", {}).get("increaseScopeforNetworks"):
                return

            targetOrgVdcId = self.rollback.apiData['targetOrgVDC']['@id']
            ownerRefID = self.rollback.apiData['OrgVDCGroupID'] if self.rollback.apiData.get('OrgVDCGroupID') else {}
            targetNetworks = self.retrieveNetworkListFromMetadata(targetOrgVdcId, dfwStatus=True, orgVDCType='target')
            sourceOrgVDCId = self.rollback.apiData['sourceOrgVDC']['@id']
            sourceNetworks = self.retrieveNetworkListFromMetadata(sourceOrgVDCId, dfwStatus=True, orgVDCType='source')
            allLayer3Rules = self.getDistributedFirewallConfig(sourceOrgVDCId)
            if ownerRefID:
                if rollback:
                    logger.info("Rollback: Decreasing scope of networks")
                else:
                    logger.info('Increasing scope of networks')
                for targetNetwork in targetNetworks:
                    for sourceNetwork in sourceNetworks:
                        if sourceNetwork['name'] + '-v2t' == targetNetwork['name']:
                            url = "{}{}".format(vcdConstants.OPEN_API_URL.format(self.ipAddress),
                                                vcdConstants.GET_ORG_VDC_NETWORK_BY_ID.format(targetNetwork['id']))
                            header = {'Authorization': self.headers['Authorization'],
                                      'Accept': vcdConstants.OPEN_API_CONTENT_TYPE}
                            response = self.restClientObj.get(url, header)
                            if response.status_code == requests.codes.ok:
                                responseDict = response.json()
                                if targetNetwork['networkType'] == 'ISOLATED' or sourceNetwork["networkType"] == 'DIRECT':
                                    # rollback is true to decrease the scope of ORG VDC networks
                                    if rollback:
                                        # Decrease scope only if it was increased for Direct Networks
                                        if sourceNetwork['networkType'] == 'DIRECT':
                                            if not ownerRefID.get(targetNetwork['id']):
                                                continue
                                        # changing the owner reference from  org VDC group to org VDC
                                        responseDict['ownerRef'] = {'id': targetOrgVdcId}
                                    else:
                                        # Increase scope of network only if the network is shared or DFW is configured
                                        if allLayer3Rules or sourceNetwork['shared']:
                                            # Increase Direct Network scope only if it was created in PG backed external network
                                            if sourceNetwork["networkType"] == "DIRECT" and ownerRefID.get(
                                                    targetNetwork['id']):
                                                responseDict['ownerRef'] = {'id': ownerRefID[targetNetwork['id']]}
                                            elif allLayer3Rules and sourceNetwork["networkType"] != "DIRECT":
                                                # changing the owner reference from org VDC to org VDC group
                                                responseDict['ownerRef'] = {'id': list(ownerRefID.values())[0] if targetNetwork['id'] not in list(ownerRefID.keys()) else ownerRefID[targetNetwork['id']]}
                                            elif ownerRefID.get(targetNetwork['id']):
                                                # changing the owner reference from org VDC to org VDC group
                                                responseDict['ownerRef'] = {'id': ownerRefID[targetNetwork['id']]}

                                    payloadData = json.dumps(responseDict)
                                    self.headers['Content-Type'] = 'application/json'
                                    # post api call to create firewall group
                                    response = self.restClientObj.put(url, self.headers, data=payloadData)
                                    if response.status_code == requests.codes.accepted:
                                        # successful creation of firewall group
                                        taskUrl = response.headers['Location']
                                        self._checkTaskStatus(taskUrl, returnOutput=False)
                                        logger.debug('The network - {} scope has been changed successfully'.format(responseDict['name']))
                                    else:
                                        errorResponse = response.json()
                                        # failure in increase scope of the network
                                        raise Exception('Failed to change scope of the network {} - {}'.format(responseDict['name'], errorResponse['message']))
                            else:
                                responseDict = response.json()
                                raise Exception('Failed to retrieve network- {}'.format(responseDict['message']))
        except:
            raise
        finally:
            try:
                # Releasing the lock
                self.lock.release()
                logger.debug("Lock released by thread - '{}'".format(threading.currentThread().getName()))
            except RuntimeError:
                pass

    @isSessionExpired
    def configureDFWgroups(
            self, entities, ruleId, allFirewallGroups, appliedToDcGroups, sourceToTargetOrgNetIds,
            targetEntitiesToDcGroupMap, sourceDfwSecurityGroups, source=True):
        """
        Description: Configures Firewall group in VDC group
        parameters: entities: This refers source or destination in a DFW rule
                    l3rule: L3 dfw rule
                    source: True/False to denote the entities is for source or destination
                   firewallIdDict:
                   allFirewallGroups: (DICT) key - DC group ID, value - List of firewall groups
        """
        def _listify(_list):
            """Converts to list if not a list"""
            return _list if isinstance(_list, list) else [_list]

        def createVmTagName(name, value):
            """Validates if length of tag name does not exceed max limit"""
            if len(name) > 128 - len(value):
                logger.debug('Slicing tag name as its length exceeded')
                return "{}[TRIMMED]-{}".format(name[:127 - len(f'[TRIMMED]-{value}')], value)
            return f'{name}-{value}'

        def createFirewallGroupName(
                orgVdcName, orgVdcId, sourceGroupName, sourceGroupId, ruleId=None, source=None,
                groupType=None, idx=None):
            """Validates if length of firewall group name does not exceed max limit"""
            # IP Set        :   f"{orgVdcName}-{sourceGroupName}"
            # Security Group:   f"{orgVdcName}-{sourceGroupName}-{groupType}-{idx}"
            #                   f"{orgVdcName}-{sourceGroupName}-{idx}",
            # VDC Networks  :   f"{orgVdcName}-{sourceGroupName}"   # Not implemented
            # Ipv4Address   :   f"{orgVdcName}-{ruleId}-{groupType}-{'S' if source else 'D'}"

            suffix = ''
            if ruleId:
                if not sourceGroupName:
                    sourceGroupName = ruleId
                else:
                    suffix = f"{suffix}_{ruleId}"
            if groupType:
                suffix = f"{suffix}_{groupType}"
            if isinstance(source, bool):
                suffix = f"{suffix}_{'S' if source else 'D'}"
            if isinstance(idx, int):
                suffix = f"{suffix}_{idx}"

            name = f"{orgVdcName}_{sourceGroupName}{suffix}"
            if len(name) < 128:
                return name

            name = f"vdc-{orgVdcId}_{sourceGroupName}{suffix}"
            if len(name) < 128:
                return name

            return f"vdc-{orgVdcId}_group-{sourceGroupId}{suffix}"

        ipv4Addresses = list()
        firewallGroupObjects = defaultdict(list)
        orgVdcName = self.rollback.apiData['sourceOrgVDC']['@name']
        orgVdcId = self.rollback.apiData['sourceOrgVDC']['@id'].split(':')[-1]
        if float(self.version) >= float(vcdConstants.API_VERSION_ANDROMEDA):
            groupTypes = {
                'Ipv4Address': 'IP_SET',
                'IPSet': 'IP_SET',
                'Network': 'STATIC_MEMBERS',
                'VirtualMachine': 'VM_CRITERIA',
            }
        else:
            groupTypes = {
                'Ipv4Address': 'IP_SET',
                'IPSet': 'IP_SET',
                'Network': 'SECURITY_GROUP',
            }

        for entity in entities:
            # Collect all Ipv4Address from rule and create a single group on target side.
            if entity['type'] == 'Ipv4Address':
                ipv4Addresses.append(entity['value'])

            elif entity['type'] == 'IPSet':
                ipset = self.getIpset(entity['value'])
                for dcGroupId in appliedToDcGroups:
                    payload = {
                        'name': createFirewallGroupName(orgVdcName, orgVdcId, entity['name'], entity['value']),
                        'ownerRef': {'id': dcGroupId},
                        'ipAddresses': ipset['ipset']['value'].split(','),
                    }
                    self.thread.spawnThread(
                        self.createDfwFirewallGroup, payload, allFirewallGroups, groupTypes.get(entity['type']),
                        firewallGroupObjects[dcGroupId])
                # Halting the main thread till all the threads have completed their execution
                self.thread.joinThreads()

            elif entity['type'] == 'Network':
                network_id = sourceToTargetOrgNetIds.get(entity['value'])
                ownerRefId = list(targetEntitiesToDcGroupMap[network_id])[0]
                payload = {
                    'name': f"SecurityGroup-({entity['name']})",
                    'ownerRef': {'id': ownerRefId},
                    'members': [{'id': network_id}],
                    'type': vcdConstants.SECURITY_GROUP,
                }
                self.createDfwFirewallGroup(payload, allFirewallGroups, groupTypes.get(entity['type']), firewallGroupObjects[ownerRefId])

            elif entity['type'] == 'VirtualMachine':
                tagName = createVmTagName(entity['name'], entity['value'])
                self.putSecurityTag(tagName, [entity['value']])
                vmCriteria = [{
                    'rules': [{
                        'attributeType': 'VM_TAG',
                        'operator': 'EQUALS',
                        'attributeValue': tagName,
                    }]
                }]
                for dcGroupId in appliedToDcGroups:
                    payload = {
                        'name': tagName,
                        'description': '',
                        'vmCriteria': vmCriteria,
                        'ownerRef': {'id': dcGroupId},
                        'typeValue': 'VM_CRITERIA',
                    }
                    self.thread.spawnThread(
                        self.createDfwFirewallGroup, payload, allFirewallGroups, groupTypes.get('VirtualMachine'),
                        firewallGroupObjects[dcGroupId])
                # Halting the main thread till all the threads have completed their execution
                self.thread.joinThreads()

            elif entity['type'] == 'SecurityGroup':
                sourceGroup = sourceDfwSecurityGroups[entity['value']]
                if sourceGroup.get('member'):
                    includeMembers = (
                        sourceGroup['member']
                        if isinstance(sourceGroup['member'], list)
                        else [sourceGroup['member']])
                    vmTags = []
                    for member in includeMembers:
                        if member['type']['typeName'] == 'VirtualMachine':
                            tagName = createVmTagName(member['name'], member['objectId'])
                            self.putSecurityTag(tagName, [member['objectId']])
                            vmTags.append(tagName)

                        if member['type']['typeName'] == 'SecurityTag':
                            vmTags.append(f"{orgVdcName}_{member['name']}")

                        if member['type']['typeName'] == 'IPSet':
                            ipset = self.getIpset(member['objectId'])
                            for dcGroupId in appliedToDcGroups:
                                payload = {
                                    'name': createFirewallGroupName(
                                        orgVdcName, orgVdcId, member['name'], member['objectId']),
                                    'ownerRef': {'id': dcGroupId},
                                    'ipAddresses': ipset['ipset']['value'].split(','),
                                }
                                self.thread.spawnThread(
                                    self.createDfwFirewallGroup, payload, allFirewallGroups,
                                    groupTypes.get(member['type']['typeName']), firewallGroupObjects[dcGroupId])
                            # Halting the main thread till all the threads have completed their execution
                            self.thread.joinThreads()

                        if member['type']['typeName'] == 'Network':
                            network_id = sourceToTargetOrgNetIds.get(member['objectId'])
                            ownerRefId = list(targetEntitiesToDcGroupMap[network_id])[0]
                            payload = {
                                'name': f"SecurityGroup-({member['name']})",
                                'ownerRef': {'id': ownerRefId},
                                'members': [{'id': network_id}],
                                'type': vcdConstants.SECURITY_GROUP,
                            }
                            self.createDfwFirewallGroup(
                                payload, allFirewallGroups, groupTypes.get(member['type']['typeName']),
                                firewallGroupObjects[ownerRefId])

                    if vmTags:
                        vmCriteria = [
                            {
                                'rules': [{
                                    'attributeType': 'VM_TAG',
                                    'operator': 'EQUALS',
                                    'attributeValue': tagName,
                                }]
                            }
                            for tagName in vmTags
                        ]
                        for dcGroupId in appliedToDcGroups:
                            for idx, sublist in chunksOfList(vmCriteria, 3):
                                payload = {
                                    'name': createFirewallGroupName(
                                        orgVdcName, orgVdcId, sourceGroup['name'], entity['value'], groupType='member',
                                        idx=idx),
                                    'description': sourceGroup['description'],
                                    'vmCriteria': sublist,
                                    'ownerRef': {'id': dcGroupId},
                                    'typeValue': 'VM_CRITERIA',
                                }
                                self.thread.spawnThread(
                                    self.createDfwFirewallGroup, payload, allFirewallGroups,
                                    groupTypes.get('VirtualMachine'), firewallGroupObjects[dcGroupId])
                        # Halting the main thread till all the threads have completed their execution
                        self.thread.joinThreads()

                if sourceGroup.get('dynamicMemberDefinition'):
                    vmCriteria = [
                        {
                            'rules': [
                                {
                                    'attributeType':
                                        'VM_TAG' if rule['key'] == 'VM.SECURITY_TAG'
                                        else 'VM_NAME' if rule['key'] == 'VM.NAME'
                                        else None,
                                    'operator':
                                        'CONTAINS' if rule['criteria'] == 'contains'
                                        else 'STARTS_WITH' if rule['criteria'] == 'starts_with'
                                        else 'ENDS_WITH' if rule['criteria'] == 'ends_with'
                                        else None,
                                    'attributeValue':
                                        f"{orgVdcName}_{rule['value']}"
                                        if rule['key'] == 'VM.SECURITY_TAG' and rule['criteria'] == 'starts_with'
                                        else rule['value'],
                                }
                                for rule in _listify(dynset['dynamicCriteria'])
                            ]
                        }
                        for dynset in _listify(sourceGroup['dynamicMemberDefinition']['dynamicSet'])
                    ]
                    for dcGroupId in appliedToDcGroups:
                        for idx, sublist in chunksOfList(vmCriteria, 3):
                            payload = {
                                'name': createFirewallGroupName(
                                        orgVdcName, orgVdcId, sourceGroup['name'], entity['value'], idx=idx),
                                'description': sourceGroup['description'],
                                'vmCriteria': sublist,
                                'ownerRef': {'id': dcGroupId},
                                'typeValue': 'VM_CRITERIA',
                            }
                            self.thread.spawnThread(
                                self.createDfwFirewallGroup, payload, allFirewallGroups,
                                groupTypes.get('VirtualMachine'), firewallGroupObjects[dcGroupId])
                    # Halting the main thread till all the threads have completed their execution
                    self.thread.joinThreads()

        if ipv4Addresses:
            for dcGroupId in appliedToDcGroups:
                payload = {
                    'name': createFirewallGroupName(
                        orgVdcName, orgVdcId, sourceGroupName=None, sourceGroupId=None, ruleId=ruleId,
                        groupType='ip', source=source),
                    'ownerRef': {'id': dcGroupId},
                    'ipAddresses': ipv4Addresses
                }
                self.thread.spawnThread(
                    self.createDfwFirewallGroup, payload, allFirewallGroups, groupTypes.get('Ipv4Address'),
                    firewallGroupObjects[dcGroupId])
            # Halting the main thread till all the threads have completed their execution
            self.thread.joinThreads()

        return firewallGroupObjects

    def getIpset(self, ipsetId):
        # url to retrieve the info of ipset group by id
        url = "{}{}".format(
            vcdConstants.XML_VCD_NSX_API.format(self.ipAddress),
            vcdConstants.GET_IPSET_GROUP_BY_ID.format(ipsetId))
        # get api call to retrieve the ipset group info
        response = self.restClientObj.get(url, self.headers)
        if response.status_code == requests.codes.ok:
            # successful retrieval of ipset group info
            responseDict = self.vcdUtils.parseXml(response.content)
            return responseDict
        raise Exception('Unable to fetch ipset {} - {}'.format(ipsetId, response.json()['message']))

    @isSessionExpired
    def dfwRulesRollback(self):
        """
            Description: Removing DFW rules from datacenter group for rollback
        """
        try:
            # Check if services configuration or network switchover was performed or not
            if not isinstance(self.rollback.metadata.get("configureTargetVDC", {}).get("configureDFW"), bool) \
                    and not self.rollback.apiData.get('DfwDefaultRule'):
                logger.debug("Metadata keys 'configureDFW' or 'DfwDefaultRule' not found. Not deleting DFW rules")
                return
            # If DFW was not configured on source org vdc return
            sourceOrgVDCId = self.rollback.apiData.get('sourceOrgVDC', {}).get('@id')
            if sourceOrgVDCId:
                allLayer3Rules = self.getDistributedFirewallConfig(sourceOrgVDCId)
                if not allLayer3Rules:
                    logger.debug("Rollback DFW rules: DFW is disabled or rules not present")
                    return

            # TODO pranshu: Reuse this function here
            # self.deleteDfwRulesAllDcGroups()

            # Acquiring thread lock
            self.lock.acquire(blocking=True)

            orgVDCGroupIDList = list(self.rollback.apiData['OrgVDCGroupID'].values()) if self.rollback.apiData.get('OrgVDCGroupID') else []
            # Fetching all dc group id's from vCD
            vdcGroupsIds = [group['id'] for group in self.getOrgVDCGroup()]
            if [dcGroupId for dcGroupId in orgVDCGroupIDList if dcGroupId in vdcGroupsIds]:
                logger.info('Rollback: Deleting DFW rules from Data Center Groups')
                for orgVDCGroupID in orgVDCGroupIDList:
                    policyResponseDict = self.getDfwPolicy(orgVDCGroupID)
                    self.deleteDfwPolicyRules(policyResponseDict['defaultPolicy']['id'], orgVDCGroupID)
                    logger.debug('Successfully removed DFW rules from datacenter groups')
        except:
            logger.error(traceback.format_exc())
            raise
        finally:
            try:
                # Releasing the lock
                self.lock.release()
                logger.debug("Lock released by thread - '{}'".format(threading.currentThread().getName()))
            except RuntimeError:
                pass

    @isSessionExpired
    def deleteDfwRulesAllDcGroups(self):
        """
            Description: Removing DFW default rules from datacenter group
        """
        try:
            # Acquiring thread lock
            self.lock.acquire(blocking=True)

            orgVDCGroupIDList = (
                list(self.rollback.apiData['OrgVDCGroupID'].values())
                if self.rollback.apiData.get('OrgVDCGroupID') else []
            )
            # Fetching all dc group id's from vCD
            vdcGroupsIds = [group['id'] for group in self.getOrgVDCGroup()]
            if [dcGroupId for dcGroupId in orgVDCGroupIDList if dcGroupId in vdcGroupsIds]:
                logger.info('Deleting DFW rules from Data Center Groups')
                for orgVDCGroupID in orgVDCGroupIDList:
                    policyResponseDict = self.getDfwPolicy(orgVDCGroupID)
                    self.deleteDfwPolicyRules(policyResponseDict['defaultPolicy']['id'], orgVDCGroupID)
                    logger.debug('Successfully removed DFW rules from datacenter groups')
        except:
            logger.error(traceback.format_exc())
            raise
        finally:
            try:
                # Releasing the lock
                self.lock.release()
                logger.debug("Lock released by thread - '{}'".format(threading.currentThread().getName()))
            except RuntimeError:
                pass

    @isSessionExpired
    def dfwGroupsRollback(self):
        """
            Description: Removing DFW groups from datacenter group for rollback
        """
        try:
            # Check if services configuration was performed or not
            if not self.rollback.metadata.get("configureTargetVDC", {}).get("increaseScopeOfEdgegateways") or \
                    not isinstance(self.rollback.metadata.get("configureTargetVDC", {}).get("configureDFW"), bool):
                return
            # Acquiring thread lock
            self.lock.acquire(blocking=True)
            orgVDCGroupID = list(self.rollback.apiData['OrgVDCGroupID'].values()) if self.rollback.apiData.get('OrgVDCGroupID') else []
            if orgVDCGroupID:
                if float(self.version) >= float(vcdConstants.API_VERSION_ANDROMEDA):
                    logger.info("Rollback: Removing Firewall-Groups from Data Center Groups")
                else:
                    logger.info("Rollback: Removing Security-Groups from Data Center Groups")
                # url to fetch firewall groups summary
                firewallGroupsSummary = self.fetchFirewallGroupsByDCGroup()

                # Iterating over dfw groups to delete the groups using firewall group id
                for owner, groups in firewallGroupsSummary.items():
                    for _, sublist in chunksOfList(list(groups.items()), 40):
                        taskUrls = dict()
                        for firewallGroupName, firewallGroup in sublist:
                            deleteFirewallGroupUrl = '{}{}'.format(vcdConstants.OPEN_API_URL.format(self.ipAddress),
                                                                   vcdConstants.FIREWALL_GROUP.format(firewallGroup['id']))
                            response = self.restClientObj.delete(deleteFirewallGroupUrl, self.headers)
                            if response.status_code == requests.codes.accepted:
                                taskUrls[firewallGroupName] = response.headers['Location']
                            else:
                                response = response.json()
                                raise Exception("Failed to delete firewall group '{}' from target - {}".format(
                                    firewallGroupName, response['message']))

                        errors = list()
                        for firewallGroupName, url in taskUrls.items():
                            try:
                                self._checkTaskStatus(taskUrl=url)
                                logger.debug("Successfully deleted firewall group '{}'".format(firewallGroupName))
                            except Exception as e:
                                logger.debug(traceback.format_exc())
                                errors.append(e)

                        if errors:
                            raise Exception(errors)

                logger.debug('Successfully removed Firewall-Groups from Data Center Groups')
        except:
            raise
        finally:
            try:
                # Releasing the lock
                self.lock.release()
                logger.debug("Lock released by thread - '{}'".format(threading.currentThread().getName()))
            except RuntimeError:
                pass

    @isSessionExpired
    def firewallruleRollback(self):
        """
        Description: Removing DFW rules from datacenter group for rollback
        """
        try:
            # Check if services configuration was performed or not
            if not self.rollback.metadata.get("configureTargetVDC", {}).get("increaseScopeOfEdgegateways"):
                return

            orgVDCGroupID = list(self.rollback.apiData['OrgVDCGroupID'].values()) if self.rollback.apiData.get('OrgVDCGroupID') else []
            # Fetching all dc group id's from vCD
            vdcGroupsIds = [group['id'] for group in self.getOrgVDCGroup()]

            if [dcGroupId for dcGroupId in orgVDCGroupID if dcGroupId in vdcGroupsIds]:
                targetEdgeGatewayIdList = [edgeGateway['id'] for edgeGateway in
                                           self.rollback.apiData['targetEdgeGateway']]
                for edgeGatewayId in targetEdgeGatewayIdList:
                    # url to configure firewall rules on target edge gateway
                    firewallUrl = "{}{}{}".format(vcdConstants.OPEN_API_URL.format(self.ipAddress),
                                                  vcdConstants.ALL_EDGE_GATEWAYS,
                                                  vcdConstants.T1_ROUTER_FIREWALL_CONFIG.format(edgeGatewayId))
                    response = self.restClientObj.delete(firewallUrl, self.headers)
                    if response.status_code == requests.codes.accepted:
                        taskUrl = response.headers['Location']
                        self._checkTaskStatus(taskUrl=taskUrl)
                    else:
                        response = response.json()
                        raise Exception(
                            "Failed to delete firewall from target - {}".format(response['message']))
                logger.debug('Successfully deleted firewall rules')
        except Exception:
            logger.error(traceback.format_exc())
            raise<|MERGE_RESOLUTION|>--- conflicted
+++ resolved
@@ -50,14 +50,11 @@
             # Setting thread name as vdc name
             threading.current_thread().name = self.vdcName
 
-<<<<<<< HEAD
+            noSnatDestSubnet = orgVDCDict.get('NoSnatDestinationSubnet')
             # Fetching load balancer vip configuration subnet from user input file
             loadBalancerVIPSubnet = orgVDCDict.get('LoadBalancerVIPSubnet')
             # Fetching service engine group name from sampleInput
             serviceEngineGroupName = orgVDCDict.get('ServiceEngineGroupName')
-=======
-            noSnatDestSubnet = orgVDCDict.get('NoSnatDestinationSubnet')
->>>>>>> 49964f39
 
             if not self.rollback.apiData['targetEdgeGateway']:
                 logger.info('Skipping services configuration as edge gateway does '
