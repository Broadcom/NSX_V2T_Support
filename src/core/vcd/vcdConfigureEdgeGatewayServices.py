--- conflicted
+++ resolved
@@ -3232,15 +3232,6 @@
                     ]
                 }
 
-<<<<<<< HEAD
-=======
-                filePath = os.path.join(vcdConstants.VCD_ROOT_DIRECTORY, 'template.json')
-                payloadData = self.vcdUtils.createPayload(filePath, payloadDict, fileType='json',
-                                                          componentName=vcdConstants.COMPONENT_NAME,
-                                                          templateName=vcdConstants.CREATE_LOADBALANCER_VIRTUAL_SERVICE)
-
-                payloadData = json.loads(payloadData)
-
                 # Add key to turn Transparent mode in Virtual services if Transparent mode ON in LB
                 for pool in sourceLBPools:
                     if pool['name'] == payloadData["loadBalancerPoolRef"]["name"]:
@@ -3249,7 +3240,6 @@
 
 
 
->>>>>>> ebaf02f5
                 certificateForTCP = False
 
                 if virtualServer['protocol'] == 'https' or virtualServer['protocol'] == 'tcp':
