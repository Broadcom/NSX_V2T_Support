---
<<<<<<< HEAD
Build: v1.4.0
ReleaseDate: 2022-09-20
=======
Build: v1.4.1-dev
ReleaseDate: 1001-01-01
>>>>>>> 8812be41
<|MERGE_RESOLUTION|>--- conflicted
+++ resolved
@@ -1,8 +1,3 @@
 ---
-<<<<<<< HEAD
-Build: v1.4.0
-ReleaseDate: 2022-09-20
-=======
 Build: v1.4.1-dev
-ReleaseDate: 1001-01-01
->>>>>>> 8812be41
+ReleaseDate: 1001-01-01