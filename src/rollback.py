--- conflicted
+++ resolved
@@ -63,11 +63,7 @@
             'vcdObj.deleteNsxTBackedOrgVDCEdgeGateways(targetOrgVDCId)',
             'vcdObj.enableSourceAffinityRules()',
             'vcdObj.deleteOrgVDC(targetOrgVDCId, rollback=True)',
-<<<<<<< HEAD
             'vcdObj.resetTargetExternalNetwork(targetExternalNetwork, orgVDCDict)',
-=======
-            'vcdObj.resetTargetExternalNetwork()',
->>>>>>> 9e42ef34
             'vcdObj.disconnectSourceOrgVDCNetwork(orgVDCNetworkList, sourceEdgeGatewayId, rollback=True)',
             'vcdObj.dhcpRollBack()',
             'vcdObj.ipsecRollBack()',
